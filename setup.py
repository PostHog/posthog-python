--- conflicted
+++ resolved
@@ -23,6 +23,7 @@
         "pre-commit",
     ],
     "test": ["mock>=2.0.0", "freezegun==0.3.15", "pylint", "flake8", "coverage"],
+    "sentry": ["sentry", "django"]
 }
 
 setup(
@@ -37,17 +38,8 @@
     packages=["posthog", "posthog.test"],
     license="MIT License",
     install_requires=install_requires,
-<<<<<<< HEAD
-    tests_require=tests_require,
-    extras_require={
-        'sentry': 'sentry',
-        'django': 'django',
-    },
-    description='Integrate PostHog into any python application.',
-=======
     extras_require=extras_require,
     description="Integrate PostHog into any python application.",
->>>>>>> 372fb746
     long_description=long_description,
     classifiers=[
         "Development Status :: 5 - Production/Stable",
