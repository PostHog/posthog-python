import time
import uuid
from typing import Any, Dict, List, Optional

try:
    import openai
except ImportError:
    raise ModuleNotFoundError(
        "Please install the OpenAI SDK to use this feature: 'pip install openai'"
    )

from posthog.ai.utils import (
    call_llm_and_track_usage,
    extract_available_tool_calls,
    with_privacy_mode,
)
<<<<<<< HEAD
from posthog.ai.openai.openai_converter import (
    extract_openai_usage_from_chunk,
    extract_openai_content_from_chunk,
    extract_openai_tool_calls_from_chunk,
    accumulate_openai_tool_calls,
)
=======
from posthog.ai.sanitization import sanitize_openai, sanitize_openai_response
>>>>>>> 9f370675
from posthog.client import Client as PostHogClient
from posthog import setup


class OpenAI(openai.OpenAI):
    """
    A wrapper around the OpenAI SDK that automatically sends LLM usage events to PostHog.
    """

    _ph_client: PostHogClient

    def __init__(self, posthog_client: Optional[PostHogClient] = None, **kwargs):
        """
        Args:
            api_key: OpenAI API key.
            posthog_client: If provided, events will be captured via this client instead of the global `posthog`.
            **openai_config: Any additional keyword args to set on openai (e.g. organization="xxx").
        """

        super().__init__(**kwargs)
        self._ph_client = posthog_client or setup()

        # Store original objects after parent initialization (only if they exist)
        self._original_chat = getattr(self, "chat", None)
        self._original_embeddings = getattr(self, "embeddings", None)
        self._original_beta = getattr(self, "beta", None)
        self._original_responses = getattr(self, "responses", None)

        # Replace with wrapped versions (only if originals exist)
        if self._original_chat is not None:
            self.chat = WrappedChat(self, self._original_chat)

        if self._original_embeddings is not None:
            self.embeddings = WrappedEmbeddings(self, self._original_embeddings)

        if self._original_beta is not None:
            self.beta = WrappedBeta(self, self._original_beta)

        if self._original_responses is not None:
            self.responses = WrappedResponses(self, self._original_responses)


class WrappedResponses:
    """Wrapper for OpenAI responses that tracks usage in PostHog."""

    def __init__(self, client: OpenAI, original_responses):
        self._client = client
        self._original = original_responses

    def __getattr__(self, name):
        """Fallback to original responses object for any methods we don't explicitly handle."""
        return getattr(self._original, name)

    def create(
        self,
        posthog_distinct_id: Optional[str] = None,
        posthog_trace_id: Optional[str] = None,
        posthog_properties: Optional[Dict[str, Any]] = None,
        posthog_privacy_mode: bool = False,
        posthog_groups: Optional[Dict[str, Any]] = None,
        **kwargs: Any,
    ):
        if posthog_trace_id is None:
            posthog_trace_id = str(uuid.uuid4())

        if kwargs.get("stream", False):
            return self._create_streaming(
                posthog_distinct_id,
                posthog_trace_id,
                posthog_properties,
                posthog_privacy_mode,
                posthog_groups,
                **kwargs,
            )

        return call_llm_and_track_usage(
            posthog_distinct_id,
            self._client._ph_client,
            "openai",
            posthog_trace_id,
            posthog_properties,
            posthog_privacy_mode,
            posthog_groups,
            self._client.base_url,
            self._original.create,
            **kwargs,
        )

    def _create_streaming(
        self,
        posthog_distinct_id: Optional[str],
        posthog_trace_id: Optional[str],
        posthog_properties: Optional[Dict[str, Any]],
        posthog_privacy_mode: bool,
        posthog_groups: Optional[Dict[str, Any]],
        **kwargs: Any,
    ):
        start_time = time.time()
        usage_stats: Dict[str, int] = {}
        final_content = []
        response = self._original.create(**kwargs)

        def generator():
            nonlocal usage_stats
            nonlocal final_content  # noqa: F824

            try:
                for chunk in response:
                    # Extract usage stats from chunk
                    chunk_usage = extract_openai_usage_from_chunk(chunk, "responses")

                    if chunk_usage:
                        usage_stats.update(chunk_usage)

                    # Extract content from chunk
                    content = extract_openai_content_from_chunk(chunk, "responses")

                    if content is not None:
                        final_content.append(content)

                    yield chunk

            finally:
                end_time = time.time()
                latency = end_time - start_time
                output = final_content
                self._capture_streaming_event(
                    posthog_distinct_id,
                    posthog_trace_id,
                    posthog_properties,
                    posthog_privacy_mode,
                    posthog_groups,
                    kwargs,
                    usage_stats,
                    latency,
                    output,
                    None,  # Responses API doesn't have tools
                )

        return generator()

    def _capture_streaming_event(
        self,
        posthog_distinct_id: Optional[str],
        posthog_trace_id: Optional[str],
        posthog_properties: Optional[Dict[str, Any]],
        posthog_privacy_mode: bool,
        posthog_groups: Optional[Dict[str, Any]],
        kwargs: Dict[str, Any],
        usage_stats: Dict[str, int],
        latency: float,
        output: Any,
        available_tool_calls: Optional[List[Dict[str, Any]]] = None,
    ):
<<<<<<< HEAD
        from posthog.ai.types import StreamingEventData
        from posthog.ai.openai.openai_converter import (
            standardize_openai_usage,
            format_openai_streaming_input,
            format_openai_streaming_output,
        )
        from posthog.ai.utils import capture_streaming_event

        # Prepare standardized event data
        event_data = StreamingEventData(
            provider="openai",
            model=kwargs.get("model"),
            base_url=str(self._client.base_url),
            kwargs=kwargs,
            formatted_input=format_openai_streaming_input(kwargs, "responses"),
            formatted_output=format_openai_streaming_output(output, "responses"),
            usage_stats=standardize_openai_usage(usage_stats, "responses"),
            latency=latency,
            distinct_id=posthog_distinct_id,
            trace_id=posthog_trace_id,
            properties=posthog_properties,
            privacy_mode=posthog_privacy_mode,
            groups=posthog_groups,
        )
=======
        if posthog_trace_id is None:
            posthog_trace_id = str(uuid.uuid4())

        event_properties = {
            "$ai_provider": "openai",
            "$ai_model": kwargs.get("model"),
            "$ai_model_parameters": get_model_params(kwargs),
            "$ai_input": with_privacy_mode(
                self._client._ph_client,
                posthog_privacy_mode,
                sanitize_openai_response(kwargs.get("input")),
            ),
            "$ai_output_choices": with_privacy_mode(
                self._client._ph_client,
                posthog_privacy_mode,
                output,
            ),
            "$ai_http_status": 200,
            "$ai_input_tokens": usage_stats.get("input_tokens", 0),
            "$ai_output_tokens": usage_stats.get("output_tokens", 0),
            "$ai_cache_read_input_tokens": usage_stats.get(
                "cache_read_input_tokens", 0
            ),
            "$ai_reasoning_tokens": usage_stats.get("reasoning_tokens", 0),
            "$ai_latency": latency,
            "$ai_trace_id": posthog_trace_id,
            "$ai_base_url": str(self._client.base_url),
            **(posthog_properties or {}),
        }

        if available_tool_calls:
            event_properties["$ai_tools"] = available_tool_calls

        if posthog_distinct_id is None:
            event_properties["$process_person_profile"] = False
>>>>>>> 9f370675

        # Use the common capture function
        capture_streaming_event(self._client._ph_client, event_data)

    def parse(
        self,
        posthog_distinct_id: Optional[str] = None,
        posthog_trace_id: Optional[str] = None,
        posthog_properties: Optional[Dict[str, Any]] = None,
        posthog_privacy_mode: bool = False,
        posthog_groups: Optional[Dict[str, Any]] = None,
        **kwargs: Any,
    ):
        """
        Parse structured output using OpenAI's 'responses.parse' method, but also track usage in PostHog.

        Args:
            posthog_distinct_id: Optional ID to associate with the usage event.
            posthog_trace_id: Optional trace UUID for linking events.
            posthog_properties: Optional dictionary of extra properties to include in the event.
            posthog_privacy_mode: Whether to anonymize the input and output.
            posthog_groups: Optional dictionary of groups to associate with the event.
            **kwargs: Any additional parameters for the OpenAI Responses Parse API.

        Returns:
            The response from OpenAI's responses.parse call.
        """
        return call_llm_and_track_usage(
            posthog_distinct_id,
            self._client._ph_client,
            "openai",
            posthog_trace_id,
            posthog_properties,
            posthog_privacy_mode,
            posthog_groups,
            self._client.base_url,
            self._original.parse,
            **kwargs,
        )


class WrappedChat:
    """Wrapper for OpenAI chat that tracks usage in PostHog."""

    def __init__(self, client: OpenAI, original_chat):
        self._client = client
        self._original = original_chat

    def __getattr__(self, name):
        """Fallback to original chat object for any methods we don't explicitly handle."""
        return getattr(self._original, name)

    @property
    def completions(self):
        return WrappedCompletions(self._client, self._original.completions)


class WrappedCompletions:
    """Wrapper for OpenAI chat completions that tracks usage in PostHog."""

    def __init__(self, client: OpenAI, original_completions):
        self._client = client
        self._original = original_completions

    def __getattr__(self, name):
        """Fallback to original completions object for any methods we don't explicitly handle."""
        return getattr(self._original, name)

    def create(
        self,
        posthog_distinct_id: Optional[str] = None,
        posthog_trace_id: Optional[str] = None,
        posthog_properties: Optional[Dict[str, Any]] = None,
        posthog_privacy_mode: bool = False,
        posthog_groups: Optional[Dict[str, Any]] = None,
        **kwargs: Any,
    ):
        if posthog_trace_id is None:
            posthog_trace_id = str(uuid.uuid4())

        if kwargs.get("stream", False):
            return self._create_streaming(
                posthog_distinct_id,
                posthog_trace_id,
                posthog_properties,
                posthog_privacy_mode,
                posthog_groups,
                **kwargs,
            )

        return call_llm_and_track_usage(
            posthog_distinct_id,
            self._client._ph_client,
            "openai",
            posthog_trace_id,
            posthog_properties,
            posthog_privacy_mode,
            posthog_groups,
            self._client.base_url,
            self._original.create,
            **kwargs,
        )

    def _create_streaming(
        self,
        posthog_distinct_id: Optional[str],
        posthog_trace_id: Optional[str],
        posthog_properties: Optional[Dict[str, Any]],
        posthog_privacy_mode: bool,
        posthog_groups: Optional[Dict[str, Any]],
        **kwargs: Any,
    ):
        start_time = time.time()
        usage_stats: Dict[str, int] = {}
        accumulated_content = []
        accumulated_tool_calls: Dict[int, Dict[str, Any]] = {}
        if "stream_options" not in kwargs:
            kwargs["stream_options"] = {}
        kwargs["stream_options"]["include_usage"] = True
        response = self._original.create(**kwargs)

        def generator():
            nonlocal usage_stats
            nonlocal accumulated_content  # noqa: F824
            nonlocal accumulated_tool_calls

            try:
                for chunk in response:
                    # Extract usage stats from chunk
                    chunk_usage = extract_openai_usage_from_chunk(chunk, "chat")

                    if chunk_usage:
                        usage_stats.update(chunk_usage)

                    # Extract content from chunk
                    content = extract_openai_content_from_chunk(chunk, "chat")

                    if content is not None:
                        accumulated_content.append(content)

                    # Extract and accumulate tool calls from chunk
                    chunk_tool_calls = extract_openai_tool_calls_from_chunk(chunk)
                    if chunk_tool_calls:
                        accumulate_openai_tool_calls(
                            accumulated_tool_calls, chunk_tool_calls
                        )

                    yield chunk

            finally:
                end_time = time.time()
                latency = end_time - start_time

                # Convert accumulated tool calls dict to list
                tool_calls_list = (
                    list(accumulated_tool_calls.values())
                    if accumulated_tool_calls
                    else None
                )

                self._capture_streaming_event(
                    posthog_distinct_id,
                    posthog_trace_id,
                    posthog_properties,
                    posthog_privacy_mode,
                    posthog_groups,
                    kwargs,
                    usage_stats,
                    latency,
                    accumulated_content,
                    tool_calls_list,
                    extract_available_tool_calls("openai", kwargs),
                )

        return generator()

    def _capture_streaming_event(
        self,
        posthog_distinct_id: Optional[str],
        posthog_trace_id: Optional[str],
        posthog_properties: Optional[Dict[str, Any]],
        posthog_privacy_mode: bool,
        posthog_groups: Optional[Dict[str, Any]],
        kwargs: Dict[str, Any],
        usage_stats: Dict[str, int],
        latency: float,
        output: Any,
        tool_calls: Optional[List[Dict[str, Any]]] = None,
        available_tool_calls: Optional[List[Dict[str, Any]]] = None,
    ):
<<<<<<< HEAD
        from posthog.ai.types import StreamingEventData
        from posthog.ai.openai.openai_converter import (
            standardize_openai_usage,
            format_openai_streaming_input,
            format_openai_streaming_output,
        )
        from posthog.ai.utils import capture_streaming_event

        # Prepare standardized event data
        event_data = StreamingEventData(
            provider="openai",
            model=kwargs.get("model"),
            base_url=str(self._client.base_url),
            kwargs=kwargs,
            formatted_input=format_openai_streaming_input(kwargs, "chat"),
            formatted_output=format_openai_streaming_output(output, "chat", tool_calls),
            usage_stats=standardize_openai_usage(usage_stats, "chat"),
            latency=latency,
            distinct_id=posthog_distinct_id,
            trace_id=posthog_trace_id,
            properties=posthog_properties,
            privacy_mode=posthog_privacy_mode,
            groups=posthog_groups,
        )
=======
        if posthog_trace_id is None:
            posthog_trace_id = str(uuid.uuid4())

        event_properties = {
            "$ai_provider": "openai",
            "$ai_model": kwargs.get("model"),
            "$ai_model_parameters": get_model_params(kwargs),
            "$ai_input": with_privacy_mode(
                self._client._ph_client,
                posthog_privacy_mode,
                sanitize_openai(kwargs.get("messages")),
            ),
            "$ai_output_choices": with_privacy_mode(
                self._client._ph_client,
                posthog_privacy_mode,
                [{"content": output, "role": "assistant"}],
            ),
            "$ai_http_status": 200,
            "$ai_input_tokens": usage_stats.get("prompt_tokens", 0),
            "$ai_output_tokens": usage_stats.get("completion_tokens", 0),
            "$ai_cache_read_input_tokens": usage_stats.get(
                "cache_read_input_tokens", 0
            ),
            "$ai_reasoning_tokens": usage_stats.get("reasoning_tokens", 0),
            "$ai_latency": latency,
            "$ai_trace_id": posthog_trace_id,
            "$ai_base_url": str(self._client.base_url),
            **(posthog_properties or {}),
        }

        if available_tool_calls:
            event_properties["$ai_tools"] = available_tool_calls

        if posthog_distinct_id is None:
            event_properties["$process_person_profile"] = False
>>>>>>> 9f370675

        # Use the common capture function
        capture_streaming_event(self._client._ph_client, event_data)


class WrappedEmbeddings:
    """Wrapper for OpenAI embeddings that tracks usage in PostHog."""

    def __init__(self, client: OpenAI, original_embeddings):
        self._client = client
        self._original = original_embeddings

    def __getattr__(self, name):
        """Fallback to original embeddings object for any methods we don't explicitly handle."""
        return getattr(self._original, name)

    def create(
        self,
        posthog_distinct_id: Optional[str] = None,
        posthog_trace_id: Optional[str] = None,
        posthog_properties: Optional[Dict[str, Any]] = None,
        posthog_privacy_mode: bool = False,
        posthog_groups: Optional[Dict[str, Any]] = None,
        **kwargs: Any,
    ):
        """
        Create an embedding using OpenAI's 'embeddings.create' method, but also track usage in PostHog.

        Args:
            posthog_distinct_id: Optional ID to associate with the usage event.
            posthog_trace_id: Optional trace UUID for linking events.
            posthog_properties: Optional dictionary of extra properties to include in the event.
            posthog_privacy_mode: Whether to anonymize the input and output.
            posthog_groups: Optional dictionary of groups to associate with the event.
            **kwargs: Any additional parameters for the OpenAI Embeddings API.

        Returns:
            The response from OpenAI's embeddings.create call.
        """

        if posthog_trace_id is None:
            posthog_trace_id = str(uuid.uuid4())

        start_time = time.time()
        response = self._original.create(**kwargs)
        end_time = time.time()

        # Extract usage statistics if available
        usage_stats = {}
        if hasattr(response, "usage") and response.usage:
            usage_stats = {
                "prompt_tokens": getattr(response.usage, "prompt_tokens", 0),
                "total_tokens": getattr(response.usage, "total_tokens", 0),
            }

        latency = end_time - start_time

        # Build the event properties
        event_properties = {
            "$ai_provider": "openai",
            "$ai_model": kwargs.get("model"),
            "$ai_input": with_privacy_mode(
                self._client._ph_client,
                posthog_privacy_mode,
                sanitize_openai_response(kwargs.get("input")),
            ),
            "$ai_http_status": 200,
            "$ai_input_tokens": usage_stats.get("prompt_tokens", 0),
            "$ai_latency": latency,
            "$ai_trace_id": posthog_trace_id,
            "$ai_base_url": str(self._client.base_url),
            **(posthog_properties or {}),
        }

        if posthog_distinct_id is None:
            event_properties["$process_person_profile"] = False

        # Send capture event for embeddings
        if hasattr(self._client._ph_client, "capture"):
            self._client._ph_client.capture(
                distinct_id=posthog_distinct_id or posthog_trace_id,
                event="$ai_embedding",
                properties=event_properties,
                groups=posthog_groups,
            )

        return response


class WrappedBeta:
    """Wrapper for OpenAI beta features that tracks usage in PostHog."""

    def __init__(self, client: OpenAI, original_beta):
        self._client = client
        self._original = original_beta

    def __getattr__(self, name):
        """Fallback to original beta object for any methods we don't explicitly handle."""
        return getattr(self._original, name)

    @property
    def chat(self):
        return WrappedBetaChat(self._client, self._original.chat)


class WrappedBetaChat:
    """Wrapper for OpenAI beta chat that tracks usage in PostHog."""

    def __init__(self, client: OpenAI, original_beta_chat):
        self._client = client
        self._original = original_beta_chat

    def __getattr__(self, name):
        """Fallback to original beta chat object for any methods we don't explicitly handle."""
        return getattr(self._original, name)

    @property
    def completions(self):
        return WrappedBetaCompletions(self._client, self._original.completions)


class WrappedBetaCompletions:
    """Wrapper for OpenAI beta chat completions that tracks usage in PostHog."""

    def __init__(self, client: OpenAI, original_beta_completions):
        self._client = client
        self._original = original_beta_completions

    def __getattr__(self, name):
        """Fallback to original beta completions object for any methods we don't explicitly handle."""
        return getattr(self._original, name)

    def parse(
        self,
        posthog_distinct_id: Optional[str] = None,
        posthog_trace_id: Optional[str] = None,
        posthog_properties: Optional[Dict[str, Any]] = None,
        posthog_privacy_mode: bool = False,
        posthog_groups: Optional[Dict[str, Any]] = None,
        **kwargs: Any,
    ):
        return call_llm_and_track_usage(
            posthog_distinct_id,
            self._client._ph_client,
            "openai",
            posthog_trace_id,
            posthog_properties,
            posthog_privacy_mode,
            posthog_groups,
            self._client.base_url,
            self._original.parse,
            **kwargs,
        )<|MERGE_RESOLUTION|>--- conflicted
+++ resolved
@@ -14,16 +14,13 @@
     extract_available_tool_calls,
     with_privacy_mode,
 )
-<<<<<<< HEAD
 from posthog.ai.openai.openai_converter import (
     extract_openai_usage_from_chunk,
     extract_openai_content_from_chunk,
     extract_openai_tool_calls_from_chunk,
     accumulate_openai_tool_calls,
 )
-=======
 from posthog.ai.sanitization import sanitize_openai, sanitize_openai_response
->>>>>>> 9f370675
 from posthog.client import Client as PostHogClient
 from posthog import setup
 
@@ -178,7 +175,6 @@
         output: Any,
         available_tool_calls: Optional[List[Dict[str, Any]]] = None,
     ):
-<<<<<<< HEAD
         from posthog.ai.types import StreamingEventData
         from posthog.ai.openai.openai_converter import (
             standardize_openai_usage,
@@ -188,12 +184,15 @@
         from posthog.ai.utils import capture_streaming_event
 
         # Prepare standardized event data
+        formatted_input = format_openai_streaming_input(kwargs, "responses")
+        sanitized_input = sanitize_openai_response(formatted_input)
+        
         event_data = StreamingEventData(
             provider="openai",
             model=kwargs.get("model"),
             base_url=str(self._client.base_url),
             kwargs=kwargs,
-            formatted_input=format_openai_streaming_input(kwargs, "responses"),
+            formatted_input=sanitized_input,
             formatted_output=format_openai_streaming_output(output, "responses"),
             usage_stats=standardize_openai_usage(usage_stats, "responses"),
             latency=latency,
@@ -203,43 +202,6 @@
             privacy_mode=posthog_privacy_mode,
             groups=posthog_groups,
         )
-=======
-        if posthog_trace_id is None:
-            posthog_trace_id = str(uuid.uuid4())
-
-        event_properties = {
-            "$ai_provider": "openai",
-            "$ai_model": kwargs.get("model"),
-            "$ai_model_parameters": get_model_params(kwargs),
-            "$ai_input": with_privacy_mode(
-                self._client._ph_client,
-                posthog_privacy_mode,
-                sanitize_openai_response(kwargs.get("input")),
-            ),
-            "$ai_output_choices": with_privacy_mode(
-                self._client._ph_client,
-                posthog_privacy_mode,
-                output,
-            ),
-            "$ai_http_status": 200,
-            "$ai_input_tokens": usage_stats.get("input_tokens", 0),
-            "$ai_output_tokens": usage_stats.get("output_tokens", 0),
-            "$ai_cache_read_input_tokens": usage_stats.get(
-                "cache_read_input_tokens", 0
-            ),
-            "$ai_reasoning_tokens": usage_stats.get("reasoning_tokens", 0),
-            "$ai_latency": latency,
-            "$ai_trace_id": posthog_trace_id,
-            "$ai_base_url": str(self._client.base_url),
-            **(posthog_properties or {}),
-        }
-
-        if available_tool_calls:
-            event_properties["$ai_tools"] = available_tool_calls
-
-        if posthog_distinct_id is None:
-            event_properties["$process_person_profile"] = False
->>>>>>> 9f370675
 
         # Use the common capture function
         capture_streaming_event(self._client._ph_client, event_data)
@@ -430,7 +392,6 @@
         tool_calls: Optional[List[Dict[str, Any]]] = None,
         available_tool_calls: Optional[List[Dict[str, Any]]] = None,
     ):
-<<<<<<< HEAD
         from posthog.ai.types import StreamingEventData
         from posthog.ai.openai.openai_converter import (
             standardize_openai_usage,
@@ -440,12 +401,15 @@
         from posthog.ai.utils import capture_streaming_event
 
         # Prepare standardized event data
+        formatted_input = format_openai_streaming_input(kwargs, "chat")
+        sanitized_input = sanitize_openai(formatted_input)
+        
         event_data = StreamingEventData(
             provider="openai",
             model=kwargs.get("model"),
             base_url=str(self._client.base_url),
             kwargs=kwargs,
-            formatted_input=format_openai_streaming_input(kwargs, "chat"),
+            formatted_input=sanitized_input,
             formatted_output=format_openai_streaming_output(output, "chat", tool_calls),
             usage_stats=standardize_openai_usage(usage_stats, "chat"),
             latency=latency,
@@ -455,43 +419,6 @@
             privacy_mode=posthog_privacy_mode,
             groups=posthog_groups,
         )
-=======
-        if posthog_trace_id is None:
-            posthog_trace_id = str(uuid.uuid4())
-
-        event_properties = {
-            "$ai_provider": "openai",
-            "$ai_model": kwargs.get("model"),
-            "$ai_model_parameters": get_model_params(kwargs),
-            "$ai_input": with_privacy_mode(
-                self._client._ph_client,
-                posthog_privacy_mode,
-                sanitize_openai(kwargs.get("messages")),
-            ),
-            "$ai_output_choices": with_privacy_mode(
-                self._client._ph_client,
-                posthog_privacy_mode,
-                [{"content": output, "role": "assistant"}],
-            ),
-            "$ai_http_status": 200,
-            "$ai_input_tokens": usage_stats.get("prompt_tokens", 0),
-            "$ai_output_tokens": usage_stats.get("completion_tokens", 0),
-            "$ai_cache_read_input_tokens": usage_stats.get(
-                "cache_read_input_tokens", 0
-            ),
-            "$ai_reasoning_tokens": usage_stats.get("reasoning_tokens", 0),
-            "$ai_latency": latency,
-            "$ai_trace_id": posthog_trace_id,
-            "$ai_base_url": str(self._client.base_url),
-            **(posthog_properties or {}),
-        }
-
-        if available_tool_calls:
-            event_properties["$ai_tools"] = available_tool_calls
-
-        if posthog_distinct_id is None:
-            event_properties["$process_person_profile"] = False
->>>>>>> 9f370675
 
         # Use the common capture function
         capture_streaming_event(self._client._ph_client, event_data)
