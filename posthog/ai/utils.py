import time
import uuid
from typing import Any, Callable, Dict, List, Optional

from httpx import URL

from posthog.client import Client as PostHogClient
<<<<<<< HEAD
from posthog.ai.types import StreamingEventData
=======
from posthog.ai.sanitization import (
    sanitize_openai,
    sanitize_anthropic,
    sanitize_gemini,
    sanitize_langchain,
)
>>>>>>> 9f370675


def get_model_params(kwargs: Dict[str, Any]) -> Dict[str, Any]:
    """
    Extracts model parameters from the kwargs dictionary.
    """
    model_params = {}
    for param in [
        "temperature",
        "max_tokens",  # Deprecated field
        "max_completion_tokens",
        "top_p",
        "frequency_penalty",
        "presence_penalty",
        "n",
        "stop",
        "stream",  # OpenAI-specific field
        "streaming",  # Anthropic-specific field
    ]:
        if param in kwargs and kwargs[param] is not None:
            model_params[param] = kwargs[param]
    return model_params


def get_usage(response, provider: str) -> Dict[str, Any]:
    if provider == "anthropic":
        return {
            "input_tokens": response.usage.input_tokens,
            "output_tokens": response.usage.output_tokens,
            "cache_read_input_tokens": response.usage.cache_read_input_tokens,
            "cache_creation_input_tokens": response.usage.cache_creation_input_tokens,
        }
    elif provider == "openai":
        cached_tokens = 0
        input_tokens = 0
        output_tokens = 0
        reasoning_tokens = 0

        # responses api
        if hasattr(response.usage, "input_tokens"):
            input_tokens = response.usage.input_tokens
        if hasattr(response.usage, "output_tokens"):
            output_tokens = response.usage.output_tokens
        if hasattr(response.usage, "input_tokens_details") and hasattr(
            response.usage.input_tokens_details, "cached_tokens"
        ):
            cached_tokens = response.usage.input_tokens_details.cached_tokens
        if hasattr(response.usage, "output_tokens_details") and hasattr(
            response.usage.output_tokens_details, "reasoning_tokens"
        ):
            reasoning_tokens = response.usage.output_tokens_details.reasoning_tokens

        # chat completions
        if hasattr(response.usage, "prompt_tokens"):
            input_tokens = response.usage.prompt_tokens
        if hasattr(response.usage, "completion_tokens"):
            output_tokens = response.usage.completion_tokens
        if hasattr(response.usage, "prompt_tokens_details") and hasattr(
            response.usage.prompt_tokens_details, "cached_tokens"
        ):
            cached_tokens = response.usage.prompt_tokens_details.cached_tokens

        return {
            "input_tokens": input_tokens,
            "output_tokens": output_tokens,
            "cache_read_input_tokens": cached_tokens,
            "reasoning_tokens": reasoning_tokens,
        }
    elif provider == "gemini":
        input_tokens = 0
        output_tokens = 0

        if hasattr(response, "usage_metadata") and response.usage_metadata:
            input_tokens = getattr(response.usage_metadata, "prompt_token_count", 0)
            output_tokens = getattr(
                response.usage_metadata, "candidates_token_count", 0
            )

        return {
            "input_tokens": input_tokens,
            "output_tokens": output_tokens,
            "cache_read_input_tokens": 0,
            "cache_creation_input_tokens": 0,
            "reasoning_tokens": 0,
        }
    return {
        "input_tokens": 0,
        "output_tokens": 0,
        "cache_read_input_tokens": 0,
        "cache_creation_input_tokens": 0,
        "reasoning_tokens": 0,
    }


def format_response(response, provider: str):
    """
    Format a regular (non-streaming) response.
    """
    if provider == "anthropic":
        from posthog.ai.anthropic.anthropic_converter import format_anthropic_response

        return format_anthropic_response(response)
    elif provider == "openai":
        from posthog.ai.openai.openai_converter import format_openai_response

        return format_openai_response(response)
    elif provider == "gemini":
        from posthog.ai.gemini.gemini_converter import format_gemini_response

        return format_gemini_response(response)
    return []


def extract_available_tool_calls(provider: str, kwargs: Dict[str, Any]):
    """
    Extract available tool calls for the given provider.
    """
    if provider == "anthropic":
        from posthog.ai.anthropic.anthropic_converter import extract_anthropic_tools

        return extract_anthropic_tools(kwargs)
    elif provider == "gemini":
        from posthog.ai.gemini.gemini_converter import extract_gemini_tools

        return extract_gemini_tools(kwargs)
    elif provider == "openai":
        from posthog.ai.openai.openai_converter import extract_openai_tools

        return extract_openai_tools(kwargs)


def merge_system_prompt(kwargs: Dict[str, Any], provider: str):
    """
    Merge system prompts and format messages for the given provider.
    """
    if provider == "anthropic":
        from posthog.ai.anthropic.anthropic_converter import format_anthropic_input

        messages = kwargs.get("messages") or []
        system = kwargs.get("system")
        return format_anthropic_input(messages, system)
    elif provider == "gemini":
        from posthog.ai.gemini.gemini_converter import format_gemini_input

        contents = kwargs.get("contents", [])
        return format_gemini_input(contents)
    elif provider == "openai":
        # For OpenAI, handle both Chat Completions and Responses API
        from posthog.ai.openai.openai_converter import format_openai_input

        messages_param = kwargs.get("messages")
        input_param = kwargs.get("input")

        # Get base formatted messages
        messages = format_openai_input(messages_param, input_param)

        # Check if system prompt is provided as a separate parameter
        if kwargs.get("system") is not None:
            has_system = any(msg.get("role") == "system" for msg in messages)
            if not has_system:
                messages = [
                    {"role": "system", "content": kwargs.get("system")}
                ] + messages

        # For Responses API, add instructions to the system prompt if provided
        if kwargs.get("instructions") is not None:
            # Find the system message if it exists
            system_idx = next(
                (i for i, msg in enumerate(messages) if msg.get("role") == "system"),
                None,
            )

            if system_idx is not None:
                # Append instructions to existing system message
                system_content = messages[system_idx].get("content", "")
                messages[system_idx]["content"] = (
                    f"{system_content}\n\n{kwargs.get('instructions')}"
                )
            else:
                # Create a new system message with instructions
                messages = [
                    {"role": "system", "content": kwargs.get("instructions")}
                ] + messages

        return messages

    # Default case - return empty list
    return []


def call_llm_and_track_usage(
    posthog_distinct_id: Optional[str],
    ph_client: PostHogClient,
    provider: str,
    posthog_trace_id: Optional[str],
    posthog_properties: Optional[Dict[str, Any]],
    posthog_privacy_mode: bool,
    posthog_groups: Optional[Dict[str, Any]],
    base_url: URL,
    call_method: Callable[..., Any],
    **kwargs: Any,
) -> Any:
    """
    Common usage-tracking logic for both sync and async calls.
    call_method: the llm call method (e.g. openai.chat.completions.create)
    """
    start_time = time.time()
    response = None
    error = None
    http_status = 200
    usage: Dict[str, Any] = {}
    error_params: Dict[str, any] = {}

    try:
        response = call_method(**kwargs)
    except Exception as exc:
        error = exc
        http_status = getattr(
            exc, "status_code", 0
        )  # default to 0 becuase its likely an SDK error
        error_params = {
            "$ai_is_error": True,
            "$ai_error": exc.__str__(),
        }
    finally:
        end_time = time.time()
        latency = end_time - start_time

        if posthog_trace_id is None:
            posthog_trace_id = str(uuid.uuid4())

        if response and (
            hasattr(response, "usage")
            or (provider == "gemini" and hasattr(response, "usage_metadata"))
        ):
            usage = get_usage(response, provider)

        messages = merge_system_prompt(kwargs, provider)
        sanitized_messages = sanitize_messages(messages, provider)

        event_properties = {
            "$ai_provider": provider,
            "$ai_model": kwargs.get("model"),
            "$ai_model_parameters": get_model_params(kwargs),
            "$ai_input": with_privacy_mode(
                ph_client, posthog_privacy_mode, sanitized_messages
            ),
            "$ai_output_choices": with_privacy_mode(
                ph_client, posthog_privacy_mode, format_response(response, provider)
            ),
            "$ai_http_status": http_status,
            "$ai_input_tokens": usage.get("input_tokens", 0),
            "$ai_output_tokens": usage.get("output_tokens", 0),
            "$ai_latency": latency,
            "$ai_trace_id": posthog_trace_id,
            "$ai_base_url": str(base_url),
            **(posthog_properties or {}),
            **(error_params or {}),
        }

        available_tool_calls = extract_available_tool_calls(provider, kwargs)

        if available_tool_calls:
            event_properties["$ai_tools"] = available_tool_calls

        if (
            usage.get("cache_read_input_tokens") is not None
            and usage.get("cache_read_input_tokens", 0) > 0
        ):
            event_properties["$ai_cache_read_input_tokens"] = usage.get(
                "cache_read_input_tokens", 0
            )

        if (
            usage.get("cache_creation_input_tokens") is not None
            and usage.get("cache_creation_input_tokens", 0) > 0
        ):
            event_properties["$ai_cache_creation_input_tokens"] = usage.get(
                "cache_creation_input_tokens", 0
            )

        if (
            usage.get("reasoning_tokens") is not None
            and usage.get("reasoning_tokens", 0) > 0
        ):
            event_properties["$ai_reasoning_tokens"] = usage.get("reasoning_tokens", 0)

        if posthog_distinct_id is None:
            event_properties["$process_person_profile"] = False

        # Process instructions for Responses API
        if provider == "openai" and kwargs.get("instructions") is not None:
            event_properties["$ai_instructions"] = with_privacy_mode(
                ph_client, posthog_privacy_mode, kwargs.get("instructions")
            )

        # send the event to posthog
        if hasattr(ph_client, "capture") and callable(ph_client.capture):
            ph_client.capture(
                distinct_id=posthog_distinct_id or posthog_trace_id,
                event="$ai_generation",
                properties=event_properties,
                groups=posthog_groups,
            )

    if error:
        raise error

    return response


async def call_llm_and_track_usage_async(
    posthog_distinct_id: Optional[str],
    ph_client: PostHogClient,
    provider: str,
    posthog_trace_id: Optional[str],
    posthog_properties: Optional[Dict[str, Any]],
    posthog_privacy_mode: bool,
    posthog_groups: Optional[Dict[str, Any]],
    base_url: URL,
    call_async_method: Callable[..., Any],
    **kwargs: Any,
) -> Any:
    start_time = time.time()
    response = None
    error = None
    http_status = 200
    usage: Dict[str, Any] = {}
    error_params: Dict[str, any] = {}

    try:
        response = await call_async_method(**kwargs)
    except Exception as exc:
        error = exc
        http_status = getattr(
            exc, "status_code", 0
        )  # default to 0 because its likely an SDK error
        error_params = {
            "$ai_is_error": True,
            "$ai_error": exc.__str__(),
        }
    finally:
        end_time = time.time()
        latency = end_time - start_time

        if posthog_trace_id is None:
            posthog_trace_id = str(uuid.uuid4())

        if response and (
            hasattr(response, "usage")
            or (provider == "gemini" and hasattr(response, "usage_metadata"))
        ):
            usage = get_usage(response, provider)

        messages = merge_system_prompt(kwargs, provider)
        sanitized_messages = sanitize_messages(messages, provider)

        event_properties = {
            "$ai_provider": provider,
            "$ai_model": kwargs.get("model"),
            "$ai_model_parameters": get_model_params(kwargs),
            "$ai_input": with_privacy_mode(
                ph_client, posthog_privacy_mode, sanitized_messages
            ),
            "$ai_output_choices": with_privacy_mode(
                ph_client, posthog_privacy_mode, format_response(response, provider)
            ),
            "$ai_http_status": http_status,
            "$ai_input_tokens": usage.get("input_tokens", 0),
            "$ai_output_tokens": usage.get("output_tokens", 0),
            "$ai_latency": latency,
            "$ai_trace_id": posthog_trace_id,
            "$ai_base_url": str(base_url),
            **(posthog_properties or {}),
            **(error_params or {}),
        }

        available_tool_calls = extract_available_tool_calls(provider, kwargs)

        if available_tool_calls:
            event_properties["$ai_tools"] = available_tool_calls

        if (
            usage.get("cache_read_input_tokens") is not None
            and usage.get("cache_read_input_tokens", 0) > 0
        ):
            event_properties["$ai_cache_read_input_tokens"] = usage.get(
                "cache_read_input_tokens", 0
            )

        if (
            usage.get("cache_creation_input_tokens") is not None
            and usage.get("cache_creation_input_tokens", 0) > 0
        ):
            event_properties["$ai_cache_creation_input_tokens"] = usage.get(
                "cache_creation_input_tokens", 0
            )

        if posthog_distinct_id is None:
            event_properties["$process_person_profile"] = False

        # Process instructions for Responses API
        if provider == "openai" and kwargs.get("instructions") is not None:
            event_properties["$ai_instructions"] = with_privacy_mode(
                ph_client, posthog_privacy_mode, kwargs.get("instructions")
            )

        # send the event to posthog
        if hasattr(ph_client, "capture") and callable(ph_client.capture):
            ph_client.capture(
                distinct_id=posthog_distinct_id or posthog_trace_id,
                event="$ai_generation",
                properties=event_properties,
                groups=posthog_groups,
            )

    if error:
        raise error

    return response


def sanitize_messages(data: Any, provider: str) -> Any:
    """Sanitize messages using provider-specific sanitization functions."""
    if provider == "anthropic":
        return sanitize_anthropic(data)
    elif provider == "openai":
        return sanitize_openai(data)
    elif provider == "gemini":
        return sanitize_gemini(data)
    elif provider == "langchain":
        return sanitize_langchain(data)
    return data


def with_privacy_mode(ph_client: PostHogClient, privacy_mode: bool, value: Any):
    if ph_client.privacy_mode or privacy_mode:
        return None
    return value


def capture_streaming_event(
    ph_client: PostHogClient,
    event_data: StreamingEventData,
):
    """
    Unified streaming event capture for all LLM providers.

    This function handles the common logic for capturing streaming events across all providers.
    All provider-specific formatting should be done BEFORE calling this function.

    The function handles:
    - Building PostHog event properties
    - Extracting and adding tools based on provider
    - Applying privacy mode
    - Adding special token fields (cache, reasoning)
    - Provider-specific fields (e.g., OpenAI instructions)
    - Sending the event to PostHog

    Args:
        ph_client: PostHog client instance
        event_data: Standardized streaming event data containing all necessary information
    """
    import uuid

    trace_id = event_data.get("trace_id") or str(uuid.uuid4())

    # Build base event properties
    event_properties = {
        "$ai_provider": event_data["provider"],
        "$ai_model": event_data["model"],
        "$ai_model_parameters": get_model_params(event_data["kwargs"]),
        "$ai_input": with_privacy_mode(
            ph_client,
            event_data["privacy_mode"],
            event_data["formatted_input"],
        ),
        "$ai_output_choices": with_privacy_mode(
            ph_client,
            event_data["privacy_mode"],
            event_data["formatted_output"],
        ),
        "$ai_http_status": 200,
        "$ai_input_tokens": event_data["usage_stats"].get("input_tokens", 0),
        "$ai_output_tokens": event_data["usage_stats"].get("output_tokens", 0),
        "$ai_latency": event_data["latency"],
        "$ai_trace_id": trace_id,
        "$ai_base_url": str(event_data["base_url"]),
        **(event_data.get("properties") or {}),
    }

    # Extract and add tools based on provider
    available_tools = extract_available_tool_calls(
        event_data["provider"],
        event_data["kwargs"],
    )
    if available_tools:
        event_properties["$ai_tools"] = available_tools

    # Add optional token fields
    # For Anthropic, always include cache fields even if 0 (backward compatibility)
    # For others, only include if present and non-zero
    if event_data["provider"] == "anthropic":
        # Anthropic always includes cache fields
        cache_read = event_data["usage_stats"].get("cache_read_input_tokens", 0)
        cache_creation = event_data["usage_stats"].get("cache_creation_input_tokens", 0)
        event_properties["$ai_cache_read_input_tokens"] = cache_read
        event_properties["$ai_cache_creation_input_tokens"] = cache_creation
    else:
        # Other providers only include if non-zero
        optional_token_fields = [
            "cache_read_input_tokens",
            "cache_creation_input_tokens",
            "reasoning_tokens",
        ]

        for field in optional_token_fields:
            value = event_data["usage_stats"].get(field)
            if value is not None and value > 0:
                event_properties[f"$ai_{field}"] = value

    # Handle provider-specific fields
    if (
        event_data["provider"] == "openai"
        and event_data["kwargs"].get("instructions") is not None
    ):
        event_properties["$ai_instructions"] = with_privacy_mode(
            ph_client,
            event_data["privacy_mode"],
            event_data["kwargs"]["instructions"],
        )

    if event_data.get("distinct_id") is None:
        event_properties["$process_person_profile"] = False

    # Send event to PostHog
    if hasattr(ph_client, "capture"):
        ph_client.capture(
            distinct_id=event_data.get("distinct_id") or trace_id,
            event="$ai_generation",
            properties=event_properties,
            groups=event_data.get("groups"),
        )<|MERGE_RESOLUTION|>--- conflicted
+++ resolved
@@ -5,16 +5,13 @@
 from httpx import URL
 
 from posthog.client import Client as PostHogClient
-<<<<<<< HEAD
 from posthog.ai.types import StreamingEventData
-=======
 from posthog.ai.sanitization import (
     sanitize_openai,
     sanitize_anthropic,
     sanitize_gemini,
     sanitize_langchain,
 )
->>>>>>> 9f370675
 
 
 def get_model_params(kwargs: Dict[str, Any]) -> Dict[str, Any]:
