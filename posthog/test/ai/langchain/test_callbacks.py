import math
import os
import time
import uuid
from unittest.mock import patch

import pytest
from langchain_anthropic.chat_models import ChatAnthropic
from langchain_community.chat_models.fake import FakeMessagesListChatModel
from langchain_community.llms.fake import FakeListLLM, FakeStreamingListLLM
from langchain_core.messages import AIMessage
from langchain_core.prompts import ChatPromptTemplate
from langchain_core.runnables import RunnableLambda
from langchain_openai.chat_models import ChatOpenAI

from posthog.ai.langchain import CallbackHandler

OPENAI_API_KEY = os.getenv("OPENAI_API_KEY")
ANTHROPIC_API_KEY = os.getenv("ANTHROPIC_API_KEY")


@pytest.fixture(scope="function")
def mock_client():
    with patch("posthog.client.Client") as mock_client:
        mock_client.privacy_mode = False
        yield mock_client


def test_parent_capture(mock_client):
    callbacks = CallbackHandler(mock_client)
    parent_run_id = uuid.uuid4()
    run_id = uuid.uuid4()
    callbacks._set_parent_of_run(run_id, parent_run_id)
    assert callbacks._parent_tree == {run_id: parent_run_id}
    callbacks._pop_parent_of_run(run_id)
    assert callbacks._parent_tree == {}
    callbacks._pop_parent_of_run(parent_run_id)  # should not raise


def test_find_root_run(mock_client):
    callbacks = CallbackHandler(mock_client)
    root_run_id = uuid.uuid4()
    parent_run_id = uuid.uuid4()
    run_id = uuid.uuid4()
    callbacks._set_parent_of_run(run_id, parent_run_id)
    callbacks._set_parent_of_run(parent_run_id, root_run_id)
    assert callbacks._find_root_run(run_id) == root_run_id
    new_run_id = uuid.uuid4()
    assert callbacks._find_root_run(new_run_id) == new_run_id


def test_trace_id_generation(mock_client):
    callbacks = CallbackHandler(mock_client)
    run_id = uuid.uuid4()
    with patch("uuid.uuid4", return_value=run_id):
        assert callbacks._get_trace_id(run_id) == run_id
    run_id = uuid.uuid4()
    callbacks = CallbackHandler(mock_client, trace_id=run_id)
    assert callbacks._get_trace_id(uuid.uuid4()) == run_id


def test_metadata_capture(mock_client):
    callbacks = CallbackHandler(mock_client)
    run_id = uuid.uuid4()
    with patch("time.time", return_value=1234567890):
        callbacks._set_run_metadata(
            {"kwargs": {"openai_api_base": "https://us.posthog.com"}},
            run_id,
            messages=[{"role": "user", "content": "Who won the world series in 2020?"}],
            invocation_params={"temperature": 0.5},
            metadata={"ls_model_name": "hog-mini", "ls_provider": "posthog"},
        )
    expected = {
        "model": "hog-mini",
        "messages": [{"role": "user", "content": "Who won the world series in 2020?"}],
        "start_time": 1234567890,
        "model_params": {"temperature": 0.5},
        "provider": "posthog",
        "base_url": "https://us.posthog.com",
    }
    assert callbacks._runs[run_id] == expected
    with patch("time.time", return_value=1234567891):
        run = callbacks._pop_run_metadata(run_id)
    assert run == {**expected, "end_time": 1234567891}
    assert callbacks._runs == {}
    callbacks._pop_run_metadata(uuid.uuid4())  # should not raise


@pytest.mark.parametrize("stream", [True, False])
def test_basic_chat_chain(mock_client, stream):
    prompt = ChatPromptTemplate.from_messages(
        [
            ("system", "You are a helpful assistant."),
            ("user", "Who won the world series in 2020?"),
        ]
    )
    model = FakeMessagesListChatModel(
        responses=[
            AIMessage(
                content="The Los Angeles Dodgers won the World Series in 2020.",
                usage_metadata={"input_tokens": 10, "output_tokens": 10, "total_tokens": 20},
            )
        ]
    )
    callbacks = [CallbackHandler(mock_client)]
    chain = prompt | model
    if stream:
        result = [m for m in chain.stream({}, config={"callbacks": callbacks})][0]
    else:
        result = chain.invoke({}, config={"callbacks": callbacks})

    assert result.content == "The Los Angeles Dodgers won the World Series in 2020."
    assert mock_client.capture.call_count == 1
    args = mock_client.capture.call_args[1]
    props = args["properties"]

    assert args["event"] == "$ai_generation"
    assert "distinct_id" in args
    assert "$ai_model" in props
    assert "$ai_provider" in props
    assert props["$ai_input"] == [
        {"role": "system", "content": "You are a helpful assistant."},
        {"role": "user", "content": "Who won the world series in 2020?"},
    ]
    assert props["$ai_output_choices"] == [
        {"role": "assistant", "content": "The Los Angeles Dodgers won the World Series in 2020."}
    ]
    assert props["$ai_input_tokens"] == 10
    assert props["$ai_output_tokens"] == 10
    assert props["$ai_http_status"] == 200
    assert props["$ai_trace_id"] is not None
    assert isinstance(props["$ai_latency"], float)


@pytest.mark.parametrize("stream", [True, False])
async def test_async_basic_chat_chain(mock_client, stream):
    prompt = ChatPromptTemplate.from_messages(
        [
            ("system", "You are a helpful assistant."),
            ("user", "Who won the world series in 2020?"),
        ]
    )
    model = FakeMessagesListChatModel(
        responses=[
            AIMessage(
                content="The Los Angeles Dodgers won the World Series in 2020.",
                usage_metadata={"input_tokens": 10, "output_tokens": 10, "total_tokens": 20},
            )
        ]
    )
    callbacks = [CallbackHandler(mock_client)]
    chain = prompt | model
    if stream:
        result = [m async for m in chain.astream({}, config={"callbacks": callbacks})][0]
    else:
        result = await chain.ainvoke({}, config={"callbacks": callbacks})
    assert result.content == "The Los Angeles Dodgers won the World Series in 2020."
    assert mock_client.capture.call_count == 1

    args = mock_client.capture.call_args[1]
    props = args["properties"]
    assert args["event"] == "$ai_generation"
    assert "distinct_id" in args
    assert "$ai_model" in props
    assert "$ai_provider" in props
    assert props["$ai_input"] == [
        {"role": "system", "content": "You are a helpful assistant."},
        {"role": "user", "content": "Who won the world series in 2020?"},
    ]
    assert props["$ai_output_choices"] == [
        {"role": "assistant", "content": "The Los Angeles Dodgers won the World Series in 2020."}
    ]
    assert props["$ai_input_tokens"] == 10
    assert props["$ai_output_tokens"] == 10
    assert props["$ai_http_status"] == 200
    assert props["$ai_trace_id"] is not None
    assert isinstance(props["$ai_latency"], float)


@pytest.mark.parametrize(
    "Model,stream",
    [(FakeListLLM, True), (FakeListLLM, False), (FakeStreamingListLLM, True), (FakeStreamingListLLM, False)],
)
def test_basic_llm_chain(mock_client, Model, stream):
    model = Model(responses=["The Los Angeles Dodgers won the World Series in 2020."])
    callbacks: list[CallbackHandler] = [CallbackHandler(mock_client)]

    if stream:
        result = "".join(
            [m for m in model.stream("Who won the world series in 2020?", config={"callbacks": callbacks})]
        )
    else:
        result = model.invoke("Who won the world series in 2020?", config={"callbacks": callbacks})
    assert result == "The Los Angeles Dodgers won the World Series in 2020."

    assert mock_client.capture.call_count == 1
    args = mock_client.capture.call_args[1]
    props = args["properties"]

    assert args["event"] == "$ai_generation"
    assert "distinct_id" in args
    assert "$ai_model" in props
    assert "$ai_provider" in props
    assert props["$ai_input"] == ["Who won the world series in 2020?"]
    assert props["$ai_output_choices"] == ["The Los Angeles Dodgers won the World Series in 2020."]
    assert props["$ai_http_status"] == 200
    assert props["$ai_trace_id"] is not None
    assert isinstance(props["$ai_latency"], float)


@pytest.mark.parametrize(
    "Model,stream",
    [(FakeListLLM, True), (FakeListLLM, False), (FakeStreamingListLLM, True), (FakeStreamingListLLM, False)],
)
async def test_async_basic_llm_chain(mock_client, Model, stream):
    model = Model(responses=["The Los Angeles Dodgers won the World Series in 2020."])
    callbacks: list[CallbackHandler] = [CallbackHandler(mock_client)]

    if stream:
        result = "".join(
            [m async for m in model.astream("Who won the world series in 2020?", config={"callbacks": callbacks})]
        )
    else:
        result = await model.ainvoke("Who won the world series in 2020?", config={"callbacks": callbacks})
    assert result == "The Los Angeles Dodgers won the World Series in 2020."

    assert mock_client.capture.call_count == 1
    args = mock_client.capture.call_args[1]
    props = args["properties"]

    assert args["event"] == "$ai_generation"
    assert "distinct_id" in args
    assert "$ai_model" in props
    assert "$ai_provider" in props
    assert props["$ai_input"] == ["Who won the world series in 2020?"]
    assert props["$ai_output_choices"] == ["The Los Angeles Dodgers won the World Series in 2020."]
    assert props["$ai_http_status"] == 200
    assert props["$ai_trace_id"] is not None
    assert isinstance(props["$ai_latency"], float)


def test_trace_id_for_multiple_chains(mock_client):
    prompt = ChatPromptTemplate.from_messages(
        [
            ("user", "Foo"),
        ]
    )
    model = FakeMessagesListChatModel(responses=[AIMessage(content="Bar")])
    callbacks = [CallbackHandler(mock_client)]
    chain = prompt | model | RunnableLambda(lambda x: [x]) | model
    result = chain.invoke({}, config={"callbacks": callbacks})

    assert result.content == "Bar"
    assert mock_client.capture.call_count == 2

    first_call_args = mock_client.capture.call_args_list[0][1]
    first_call_props = first_call_args["properties"]
    assert first_call_args["event"] == "$ai_generation"
    assert "distinct_id" in first_call_args
    assert "$ai_model" in first_call_props
    assert "$ai_provider" in first_call_props
    assert first_call_props["$ai_input"] == [{"role": "user", "content": "Foo"}]
    assert first_call_props["$ai_output_choices"] == [{"role": "assistant", "content": "Bar"}]
    assert first_call_props["$ai_http_status"] == 200
    assert first_call_props["$ai_trace_id"] is not None
    assert isinstance(first_call_props["$ai_latency"], float)

    second_call_args = mock_client.capture.call_args_list[1][1]
    second_call_props = second_call_args["properties"]
    assert second_call_args["event"] == "$ai_generation"
    assert "distinct_id" in second_call_args
    assert "$ai_model" in second_call_props
    assert "$ai_provider" in second_call_props
    assert second_call_props["$ai_input"] == [{"role": "assistant", "content": "Bar"}]
    assert second_call_props["$ai_output_choices"] == [{"role": "assistant", "content": "Bar"}]
    assert second_call_props["$ai_http_status"] == 200
    assert second_call_props["$ai_trace_id"] is not None
    assert isinstance(second_call_props["$ai_latency"], float)

    # Check that the trace_id is the same as the first call
    assert first_call_props["$ai_trace_id"] == second_call_props["$ai_trace_id"]


def test_personless_mode(mock_client):
    prompt = ChatPromptTemplate.from_messages([("user", "Foo")])
    chain = prompt | FakeMessagesListChatModel(responses=[AIMessage(content="Bar")])
    chain.invoke({}, config={"callbacks": [CallbackHandler(mock_client)]})
    assert mock_client.capture.call_count == 1
    args = mock_client.capture.call_args_list[0][1]
    assert args["properties"]["$process_person_profile"] is False

    id = uuid.uuid4()
    chain.invoke({}, config={"callbacks": [CallbackHandler(mock_client, distinct_id=id)]})
    assert mock_client.capture.call_count == 2
    args = mock_client.capture.call_args_list[1][1]
    assert "$process_person_profile" not in args["properties"]
    assert args["distinct_id"] == id


def test_personless_mode_exception(mock_client):
    prompt = ChatPromptTemplate.from_messages([("user", "Foo")])
    chain = prompt | ChatOpenAI(api_key="test", model="gpt-4o-mini")
    callbacks = CallbackHandler(mock_client)
    with pytest.raises(Exception):
        chain.invoke({}, config={"callbacks": [callbacks]})
    assert mock_client.capture.call_count == 1
    args = mock_client.capture.call_args_list[0][1]
    assert args["properties"]["$process_person_profile"] is False

    id = uuid.uuid4()
    with pytest.raises(Exception):
        chain.invoke({}, config={"callbacks": [CallbackHandler(mock_client, distinct_id=id)]})
    assert mock_client.capture.call_count == 2
    args = mock_client.capture.call_args_list[1][1]
    assert "$process_person_profile" not in args["properties"]
    assert args["distinct_id"] == id


def test_metadata(mock_client):
    prompt = ChatPromptTemplate.from_messages(
        [
            ("user", "Foo"),
        ]
    )
    model = FakeMessagesListChatModel(responses=[AIMessage(content="Bar")])
    callbacks = [
        CallbackHandler(mock_client, trace_id="test-trace-id", distinct_id="test_id", properties={"foo": "bar"})
    ]
    chain = prompt | model
    result = chain.invoke({}, config={"callbacks": callbacks})

    assert result.content == "Bar"
    assert mock_client.capture.call_count == 1

    first_call_args = mock_client.capture.call_args[1]
    assert first_call_args["distinct_id"] == "test_id"

    first_call_props = first_call_args["properties"]
    assert first_call_args["event"] == "$ai_generation"
    assert first_call_props["$ai_trace_id"] == "test-trace-id"
    assert first_call_props["foo"] == "bar"
    assert first_call_props["$ai_input"] == [{"role": "user", "content": "Foo"}]
    assert first_call_props["$ai_output_choices"] == [{"role": "assistant", "content": "Bar"}]
    assert first_call_props["$ai_http_status"] == 200
    assert isinstance(first_call_props["$ai_latency"], float)


def test_callbacks_logic(mock_client):
    prompt = ChatPromptTemplate.from_messages([("user", "Foo")])
    model = FakeMessagesListChatModel(responses=[AIMessage(content="Bar")])
    callbacks = CallbackHandler(mock_client, trace_id="test-trace-id", distinct_id="test_id", properties={"foo": "bar"})
    chain = prompt | model

    chain.invoke({}, config={"callbacks": [callbacks]})
    assert callbacks._runs == {}
    assert callbacks._parent_tree == {}

    def assert_intermediary_run(m):
        assert callbacks._runs == {}
        assert len(callbacks._parent_tree.items()) == 1
        return [m]

    (chain | RunnableLambda(assert_intermediary_run) | model).invoke({}, config={"callbacks": [callbacks]})
    assert callbacks._runs == {}
    assert callbacks._parent_tree == {}


def test_exception_in_chain(mock_client):
    def runnable(_):
        raise ValueError("test")

    callbacks = CallbackHandler(mock_client)
    with pytest.raises(ValueError):
        RunnableLambda(runnable).invoke({}, config={"callbacks": [callbacks]})

    assert callbacks._runs == {}
    assert callbacks._parent_tree == {}
    assert mock_client.capture.call_count == 0


def test_openai_error(mock_client):
    prompt = ChatPromptTemplate.from_messages([("user", "Foo")])
    chain = prompt | ChatOpenAI(api_key="test", model="gpt-4o-mini")
    callbacks = CallbackHandler(mock_client)

    # 401
    with pytest.raises(Exception):
        chain.invoke({}, config={"callbacks": [callbacks]})

    assert callbacks._runs == {}
    assert callbacks._parent_tree == {}
    assert mock_client.capture.call_count == 1
    args = mock_client.capture.call_args[1]
    props = args["properties"]
    assert props["$ai_http_status"] == 401
    assert props["$ai_input"] == [{"role": "user", "content": "Foo"}]
    assert "$ai_output_choices" not in props


@pytest.mark.skipif(not OPENAI_API_KEY, reason="OpenAI API key not set")
def test_openai_chain(mock_client):
    prompt = ChatPromptTemplate.from_messages(
        [
            ("system", 'You must always answer with "Bar".'),
            ("user", "Foo"),
        ]
    )
    chain = prompt | ChatOpenAI(
        api_key=OPENAI_API_KEY,
        model="gpt-4o-mini",
        temperature=0,
        max_tokens=1,
    )
    callbacks = CallbackHandler(mock_client, trace_id="test-trace-id", distinct_id="test_id", properties={"foo": "bar"})
    start_time = time.time()
    result = chain.invoke({}, config={"callbacks": [callbacks]})
    approximate_latency = math.floor(time.time() - start_time)

    assert result.content == "Bar"
    assert mock_client.capture.call_count == 1

    first_call_args = mock_client.capture.call_args[1]
    first_call_props = first_call_args["properties"]
    assert first_call_args["event"] == "$ai_generation"
    assert first_call_props["$ai_trace_id"] == "test-trace-id"
    assert first_call_props["$ai_provider"] == "openai"
    assert first_call_props["$ai_model"] == "gpt-4o-mini"
    assert first_call_props["foo"] == "bar"

    # langchain-openai for langchain v3
    if "max_completion_tokens" in first_call_props["$ai_model_parameters"]:
        assert first_call_props["$ai_model_parameters"] == {
            "temperature": 0.0,
            "max_completion_tokens": 1,
            "stream": False,
        }
    else:
        assert first_call_props["$ai_model_parameters"] == {
            "temperature": 0.0,
            "max_tokens": 1,
            "n": 1,
            "stream": False,
        }
    assert first_call_props["$ai_input"] == [
        {"role": "system", "content": 'You must always answer with "Bar".'},
        {"role": "user", "content": "Foo"},
    ]
    assert first_call_props["$ai_output_choices"] == [
        {
            "role": "assistant",
            "content": "Bar",
            "additional_kwargs": {"refusal": None},
        }
    ]
    assert first_call_props["$ai_http_status"] == 200
    assert isinstance(first_call_props["$ai_latency"], float)
    assert min(approximate_latency - 1, 0) <= math.floor(first_call_props["$ai_latency"]) <= approximate_latency
    assert first_call_props["$ai_input_tokens"] == 20
    assert first_call_props["$ai_output_tokens"] == 1


@pytest.mark.skipif(not OPENAI_API_KEY, reason="OpenAI API key not set")
def test_openai_captures_multiple_generations(mock_client):
    prompt = ChatPromptTemplate.from_messages(
        [
            ("system", 'You must always answer with "Bar".'),
            ("user", "Foo"),
        ]
    )
    chain = prompt | ChatOpenAI(
        api_key=OPENAI_API_KEY,
        model="gpt-4o-mini",
        temperature=0,
        max_tokens=1,
        n=2,
    )
    callbacks = CallbackHandler(mock_client)
    result = chain.invoke({}, config={"callbacks": [callbacks]})

    assert result.content == "Bar"
    assert mock_client.capture.call_count == 1

    first_call_args = mock_client.capture.call_args[1]
    first_call_props = first_call_args["properties"]
    assert first_call_props["$ai_input"] == [
        {"role": "system", "content": 'You must always answer with "Bar".'},
        {"role": "user", "content": "Foo"},
    ]
    assert first_call_props["$ai_output_choices"] == [
        {
            "role": "assistant",
            "content": "Bar",
            "additional_kwargs": {"refusal": None},
        },
        {
            "role": "assistant",
            "content": "Bar",
        },
    ]

    # langchain-openai for langchain v3
    if "max_completion_tokens" in first_call_props["$ai_model_parameters"]:
        assert first_call_props["$ai_model_parameters"] == {
            "temperature": 0.0,
            "max_completion_tokens": 1,
            "stream": False,
            "n": 2,
        }
    else:
        assert first_call_props["$ai_model_parameters"] == {
            "temperature": 0.0,
            "max_tokens": 1,
            "stream": False,
            "n": 2,
        }
    assert first_call_props["$ai_http_status"] == 200


@pytest.mark.skipif(not OPENAI_API_KEY, reason="OpenAI API key not set")
def test_openai_streaming(mock_client):
    prompt = ChatPromptTemplate.from_messages(
        [
            ("system", 'You must always answer with "Bar".'),
            ("user", "Foo"),
        ]
    )
    chain = prompt | ChatOpenAI(
        api_key=OPENAI_API_KEY, model="gpt-4o-mini", temperature=0, max_tokens=1, stream=True, stream_usage=True
    )
    callbacks = CallbackHandler(mock_client)
    result = [m for m in chain.stream({}, config={"callbacks": [callbacks]})]
    result = sum(result[1:], result[0])

    assert result.content == "Bar"
    assert mock_client.capture.call_count == 1

    first_call_args = mock_client.capture.call_args[1]
    first_call_props = first_call_args["properties"]

    assert first_call_props["$ai_model_parameters"]["stream"]
    assert first_call_props["$ai_input"] == [
        {"role": "system", "content": 'You must always answer with "Bar".'},
        {"role": "user", "content": "Foo"},
    ]
    assert first_call_props["$ai_output_choices"] == [{"role": "assistant", "content": "Bar"}]
    assert first_call_props["$ai_http_status"] == 200
    assert first_call_props["$ai_input_tokens"] == 20
    assert first_call_props["$ai_output_tokens"] == 1


@pytest.mark.skipif(not OPENAI_API_KEY, reason="OpenAI API key not set")
async def test_async_openai_streaming(mock_client):
    prompt = ChatPromptTemplate.from_messages(
        [
            ("system", 'You must always answer with "Bar".'),
            ("user", "Foo"),
        ]
    )
    chain = prompt | ChatOpenAI(
        api_key=OPENAI_API_KEY, model="gpt-4o-mini", temperature=0, max_tokens=1, stream=True, stream_usage=True
    )
    callbacks = CallbackHandler(mock_client)
    result = [m async for m in chain.astream({}, config={"callbacks": [callbacks]})]
    result = sum(result[1:], result[0])

    assert result.content == "Bar"
    assert mock_client.capture.call_count == 1

    first_call_args = mock_client.capture.call_args[1]
    first_call_props = first_call_args["properties"]

    assert first_call_props["$ai_model_parameters"]["stream"]
    assert first_call_props["$ai_input"] == [
        {"role": "system", "content": 'You must always answer with "Bar".'},
        {"role": "user", "content": "Foo"},
    ]
    assert first_call_props["$ai_output_choices"] == [{"role": "assistant", "content": "Bar"}]
    assert first_call_props["$ai_http_status"] == 200
    assert first_call_props["$ai_input_tokens"] == 20
    assert first_call_props["$ai_output_tokens"] == 1


def test_base_url_retrieval(mock_client):
    prompt = ChatPromptTemplate.from_messages([("user", "Foo")])
    chain = prompt | ChatOpenAI(
        api_key="test",
        model="posthog-mini",
        base_url="https://test.posthog.com",
    )
    callbacks = CallbackHandler(mock_client)
    with pytest.raises(Exception):
        chain.invoke({}, config={"callbacks": [callbacks]})

    assert mock_client.capture.call_count == 1
    call = mock_client.capture.call_args[1]
    assert call["properties"]["$ai_base_url"] == "https://test.posthog.com"


def test_groups(mock_client):
    prompt = ChatPromptTemplate.from_messages(
        [
            ("system", 'You must always answer with "Bar".'),
            ("user", "Foo"),
        ]
    )
    model = FakeMessagesListChatModel(responses=[AIMessage(content="Bar")])
    chain = prompt | model
    callbacks = CallbackHandler(mock_client, groups={"company": "test_company"})
    chain.invoke({}, config={"callbacks": [callbacks]})

    assert mock_client.capture.call_count == 1
    call = mock_client.capture.call_args[1]
    assert call["groups"] == {"company": "test_company"}


def test_privacy_mode_local(mock_client):
    prompt = ChatPromptTemplate.from_messages(
        [
            ("system", 'You must always answer with "Bar".'),
            ("user", "Foo"),
        ]
    )
    model = FakeMessagesListChatModel(responses=[AIMessage(content="Bar")])
    chain = prompt | model
    callbacks = CallbackHandler(mock_client, privacy_mode=True)
    chain.invoke({}, config={"callbacks": [callbacks]})

    assert mock_client.capture.call_count == 1
    call = mock_client.capture.call_args[1]
    assert call["properties"]["$ai_input"] is None
    assert call["properties"]["$ai_output_choices"] is None


def test_privacy_mode_global(mock_client):
    mock_client.privacy_mode = True
    prompt = ChatPromptTemplate.from_messages(
        [
            ("system", 'You must always answer with "Bar".'),
            ("user", "Foo"),
        ]
    )
    model = FakeMessagesListChatModel(responses=[AIMessage(content="Bar")])
    chain = prompt | model
    callbacks = CallbackHandler(mock_client)
    chain.invoke({}, config={"callbacks": [callbacks]})

    assert mock_client.capture.call_count == 1
    call = mock_client.capture.call_args[1]
    assert call["properties"]["$ai_input"] is None
    assert call["properties"]["$ai_output_choices"] is None


@pytest.mark.skipif(not ANTHROPIC_API_KEY, reason="ANTHROPIC_API_KEY is not set")
def test_anthropic_chain(mock_client):
    prompt = ChatPromptTemplate.from_messages(
        [
            ("system", 'You must always answer with "Bar".'),
            ("user", "Foo"),
        ]
    )
    chain = prompt | ChatAnthropic(
        api_key=ANTHROPIC_API_KEY,
        model="claude-3-opus-20240229",
        temperature=0,
        max_tokens=1,
    )
    callbacks = CallbackHandler(mock_client, trace_id="test-trace-id", distinct_id="test_id", properties={"foo": "bar"})
    start_time = time.time()
    result = chain.invoke({}, config={"callbacks": [callbacks]})
    approximate_latency = math.floor(time.time() - start_time)

    assert result.content == "Bar"
    assert mock_client.capture.call_count == 1

    first_call_args = mock_client.capture.call_args[1]
    first_call_props = first_call_args["properties"]
    assert first_call_args["event"] == "$ai_generation"
    assert first_call_props["$ai_trace_id"] == "test-trace-id"
    assert first_call_props["$ai_provider"] == "anthropic"
    assert first_call_props["$ai_model"] == "claude-3-opus-20240229"
    assert first_call_props["foo"] == "bar"

    assert first_call_props["$ai_model_parameters"] == {
        "temperature": 0.0,
        "max_tokens": 1,
        "streaming": False,
    }
    assert first_call_props["$ai_input"] == [
        {"role": "system", "content": 'You must always answer with "Bar".'},
        {"role": "user", "content": "Foo"},
    ]
    assert first_call_props["$ai_output_choices"] == [{"role": "assistant", "content": "Bar"}]
    assert first_call_props["$ai_http_status"] == 200
    assert isinstance(first_call_props["$ai_latency"], float)
    assert min(approximate_latency - 1, 0) <= math.floor(first_call_props["$ai_latency"]) <= approximate_latency
    assert first_call_props["$ai_input_tokens"] == 17
    assert first_call_props["$ai_output_tokens"] == 1


@pytest.mark.skipif(not ANTHROPIC_API_KEY, reason="ANTHROPIC_API_KEY is not set")
async def test_async_anthropic_streaming(mock_client):
    prompt = ChatPromptTemplate.from_messages(
        [
            ("system", 'You must always answer with "Bar".'),
            ("user", "Foo"),
        ]
    )
    chain = prompt | ChatAnthropic(
        api_key=ANTHROPIC_API_KEY,
        model="claude-3-opus-20240229",
        temperature=0,
        max_tokens=1,
        streaming=True,
        stream_usage=True,
    )
    callbacks = CallbackHandler(mock_client)
    result = [m async for m in chain.astream({}, config={"callbacks": [callbacks]})]
    result = sum(result[1:], result[0])

    assert result.content == "Bar"
    assert mock_client.capture.call_count == 1

    first_call_args = mock_client.capture.call_args[1]
    first_call_props = first_call_args["properties"]
    assert first_call_props["$ai_model_parameters"]["streaming"]
    assert first_call_props["$ai_input"] == [
        {"role": "system", "content": 'You must always answer with "Bar".'},
        {"role": "user", "content": "Foo"},
    ]
    assert first_call_props["$ai_output_choices"] == [{"role": "assistant", "content": "Bar"}]
    assert first_call_props["$ai_http_status"] == 200
    assert first_call_props["$ai_input_tokens"] == 17
<<<<<<< HEAD
    assert first_call_props["$ai_output_tokens"] is not None
=======
    assert first_call_props["$ai_output_tokens"] is not None


def test_tool_calls(mock_client):
    prompt = ChatPromptTemplate.from_messages([("user", "Foo")])
    model = FakeMessagesListChatModel(
        responses=[
            AIMessage(
                content="Bar",
                additional_kwargs={
                    "tool_calls": [
                        {
                            "type": "function",
                            "id": "123",
                            "function": {
                                "name": "test",
                                "args": '{"a": 1}',
                            },
                        }
                    ]
                },
            )
        ]
    )
    chain = prompt | model
    callbacks = CallbackHandler(mock_client)
    chain.invoke({}, config={"callbacks": [callbacks]})

    assert mock_client.capture.call_count == 1
    call = mock_client.capture.call_args[1]
    assert call["properties"]["$ai_output_choices"][0]["tool_calls"] == [
        {
            "type": "function",
            "id": "123",
            "function": {
                "name": "test",
                "args": '{"a": 1}',
            },
        }
    ]
    assert "additional_kwargs" not in call["properties"]["$ai_output_choices"][0]
>>>>>>> d1e22188
<|MERGE_RESOLUTION|>--- conflicted
+++ resolved
@@ -730,9 +730,6 @@
     assert first_call_props["$ai_output_choices"] == [{"role": "assistant", "content": "Bar"}]
     assert first_call_props["$ai_http_status"] == 200
     assert first_call_props["$ai_input_tokens"] == 17
-<<<<<<< HEAD
-    assert first_call_props["$ai_output_tokens"] is not None
-=======
     assert first_call_props["$ai_output_tokens"] is not None
 
 
@@ -773,5 +770,4 @@
             },
         }
     ]
-    assert "additional_kwargs" not in call["properties"]["$ai_output_choices"][0]
->>>>>>> d1e22188
+    assert "additional_kwargs" not in call["properties"]["$ai_output_choices"][0]