import asyncio
import logging
import math
import os
import time
import uuid
from typing import List, Literal, Optional, TypedDict, Union
from unittest.mock import patch, MagicMock

import pytest

try:
    from langchain_anthropic.chat_models import ChatAnthropic
    from langchain_community.chat_models.fake import FakeMessagesListChatModel
    from langchain_community.llms.fake import FakeListLLM, FakeStreamingListLLM
    from langchain_core.messages import AIMessage, HumanMessage
    from langchain_core.prompts import ChatPromptTemplate
    from langchain_core.runnables import RunnableLambda
    from langchain_core.tools import tool
    from langchain_openai.chat_models import ChatOpenAI
    from langgraph.graph.state import END, START, StateGraph
    from langgraph.prebuilt import create_react_agent

    from posthog.ai.langchain import CallbackHandler
    from posthog.ai.langchain.callbacks import GenerationMetadata, SpanMetadata

    LANGCHAIN_AVAILABLE = True
except ImportError:

    class FakeListLLM:
        pass

    class FakeStreamingListLLM:
        pass

    class HumanMessage:
        pass

    class AIMessage:
        pass

    LANGCHAIN_AVAILABLE = False


# Skip all tests if LangChain is not available
pytestmark = pytest.mark.skipif(
    not LANGCHAIN_AVAILABLE, reason="LangChain package is not available"
)

OPENAI_API_KEY = os.getenv("OPENAI_API_KEY")
ANTHROPIC_API_KEY = os.getenv("ANTHROPIC_API_KEY")


@pytest.fixture(scope="function")
def mock_client():
    with patch("posthog.client.Client") as mock_client:
        mock_client.privacy_mode = False
        logging.getLogger("posthog").setLevel(logging.DEBUG)
        yield mock_client


def test_parent_capture(mock_client):
    callbacks = CallbackHandler(mock_client)
    parent_run_id = uuid.uuid4()
    run_id = uuid.uuid4()
    callbacks._set_parent_of_run(run_id, parent_run_id)
    assert callbacks._parent_tree == {run_id: parent_run_id}
    callbacks._pop_parent_of_run(run_id)
    assert callbacks._parent_tree == {}
    callbacks._pop_parent_of_run(parent_run_id)  # should not raise


def test_find_root_run(mock_client):
    callbacks = CallbackHandler(mock_client)
    root_run_id = uuid.uuid4()
    parent_run_id = uuid.uuid4()
    run_id = uuid.uuid4()
    callbacks._set_parent_of_run(run_id, parent_run_id)
    callbacks._set_parent_of_run(parent_run_id, root_run_id)
    assert callbacks._find_root_run(run_id) == root_run_id
    new_run_id = uuid.uuid4()
    assert callbacks._find_root_run(new_run_id) == new_run_id


def test_trace_id_generation(mock_client):
    callbacks = CallbackHandler(mock_client)
    run_id = uuid.uuid4()
    with patch("uuid.uuid4", return_value=run_id):
        assert callbacks._get_trace_id(run_id) == run_id
    run_id = uuid.uuid4()
    callbacks = CallbackHandler(mock_client, trace_id=run_id)
    assert callbacks._get_trace_id(uuid.uuid4()) == run_id


def test_metadata_capture(mock_client):
    callbacks = CallbackHandler(mock_client)
    run_id = uuid.uuid4()
    with patch("time.time", return_value=1234567890):
        callbacks._set_llm_metadata(
            {"kwargs": {"openai_api_base": "https://us.posthog.com"}},
            run_id,
            messages=[{"role": "user", "content": "Who won the world series in 2020?"}],
            invocation_params={"temperature": 0.5},
            metadata={"ls_model_name": "hog-mini", "ls_provider": "posthog"},
            name="test",
        )
    expected = GenerationMetadata(
        model="hog-mini",
        input=[{"role": "user", "content": "Who won the world series in 2020?"}],
        start_time=1234567890,
        model_params={"temperature": 0.5},
        provider="posthog",
        base_url="https://us.posthog.com",
        name="test",
        end_time=None,
    )
    assert callbacks._runs[run_id] == expected
    with patch("time.time", return_value=1234567891):
        run = callbacks._pop_run_metadata(run_id)
    expected.end_time = 1234567891
    assert run == expected
    assert callbacks._runs == {}
    callbacks._pop_run_metadata(uuid.uuid4())  # should not raise


def test_run_metadata_capture(mock_client):
    callbacks = CallbackHandler(mock_client)
    run_id = uuid.uuid4()
    with patch("time.time", return_value=1234567890):
        callbacks._set_trace_or_span_metadata(None, 1, run_id)
    expected = SpanMetadata(
        name="trace",
        input=1,
        start_time=1234567890,
        end_time=None,
    )
    assert callbacks._runs[run_id] == expected
    with patch("time.time", return_value=1234567890):
        callbacks._set_trace_or_span_metadata(None, 1, run_id, uuid.uuid4())
    expected = SpanMetadata(
        name="span",
        input=1,
        start_time=1234567890,
        end_time=None,
    )
    assert callbacks._runs[run_id] == expected

    with patch("time.time", return_value=1234567890):
        callbacks._set_trace_or_span_metadata({"name": "test"}, 1, run_id)
    expected = SpanMetadata(
        name="test",
        input=1,
        start_time=1234567890,
        end_time=None,
    )
    assert callbacks._runs[run_id] == expected


@pytest.mark.parametrize("stream", [True, False])
def test_basic_chat_chain(mock_client, stream):
    prompt = ChatPromptTemplate.from_messages(
        [
            ("system", "You are a helpful assistant."),
            ("user", "Who won the world series in 2020?"),
        ]
    )
    model = FakeMessagesListChatModel(
        responses=[
            AIMessage(
                content="The Los Angeles Dodgers won the World Series in 2020.",
                usage_metadata={
                    "input_tokens": 10,
                    "output_tokens": 10,
                    "total_tokens": 20,
                },
            )
        ]
    )
    callbacks = [CallbackHandler(mock_client)]
    chain = prompt | model
    if stream:
        result = [m for m in chain.stream({}, config={"callbacks": callbacks})][0]
    else:
        result = chain.invoke({}, config={"callbacks": callbacks})

    assert result.content == "The Los Angeles Dodgers won the World Series in 2020."
    assert mock_client.capture.call_count == 3

    span_args = mock_client.capture.call_args_list[0][1]
    span_props = span_args["properties"]

    generation_args = mock_client.capture.call_args_list[1][1]
    generation_props = generation_args["properties"]

    trace_args = mock_client.capture.call_args_list[2][1]
    trace_props = trace_args["properties"]

    # Span is first
    assert span_args["event"] == "$ai_span"
    assert span_props["$ai_trace_id"] == generation_props["$ai_trace_id"]
    assert span_props["$ai_parent_id"] == trace_props["$ai_trace_id"]
    assert "$ai_span_id" in span_props

    # Generation is second
    assert generation_args["event"] == "$ai_generation"
    assert "distinct_id" in generation_args
    assert generation_props["$ai_framework"] == "langchain"
    assert "$ai_model" in generation_props
    assert "$ai_provider" in generation_props
    assert generation_props["$ai_input"] == [
        {"role": "system", "content": "You are a helpful assistant."},
        {"role": "user", "content": "Who won the world series in 2020?"},
    ]
    assert generation_props["$ai_output_choices"] == [
        {
            "role": "assistant",
            "content": "The Los Angeles Dodgers won the World Series in 2020.",
        }
    ]
    assert generation_props["$ai_input_tokens"] == 10
    assert generation_props["$ai_output_tokens"] == 10
    assert generation_props["$ai_http_status"] == 200
    assert isinstance(generation_props["$ai_latency"], float)
    assert "$ai_span_id" in generation_props
    assert generation_props["$ai_parent_id"] == trace_props["$ai_trace_id"]
    assert generation_props["$ai_trace_id"] == trace_props["$ai_trace_id"]
    assert generation_props["$ai_span_name"] == "FakeMessagesListChatModel"

    # Trace is last
    assert trace_args["event"] == "$ai_trace"
    assert "$ai_trace_id" in trace_props
    assert "$ai_parent_id" not in trace_props


@pytest.mark.parametrize("stream", [True, False])
async def test_async_basic_chat_chain(mock_client, stream):
    prompt = ChatPromptTemplate.from_messages(
        [
            ("system", "You are a helpful assistant."),
            ("user", "Who won the world series in 2020?"),
        ]
    )
    model = FakeMessagesListChatModel(
        responses=[
            AIMessage(
                content="The Los Angeles Dodgers won the World Series in 2020.",
                usage_metadata={
                    "input_tokens": 10,
                    "output_tokens": 10,
                    "total_tokens": 20,
                },
            )
        ]
    )
    callbacks = [CallbackHandler(mock_client)]
    chain = prompt | model
    if stream:
        result = [m async for m in chain.astream({}, config={"callbacks": callbacks})][
            0
        ]
    else:
        result = await chain.ainvoke({}, config={"callbacks": callbacks})
    assert result.content == "The Los Angeles Dodgers won the World Series in 2020."
    assert mock_client.capture.call_count == 3

    span_args = mock_client.capture.call_args_list[0][1]
    span_props = span_args["properties"]
    generation_args = mock_client.capture.call_args_list[1][1]
    generation_props = generation_args["properties"]
    trace_args = mock_client.capture.call_args_list[2][1]
    trace_props = trace_args["properties"]

    # Span is first
    assert span_args["event"] == "$ai_span"
    assert span_props["$ai_trace_id"] == generation_props["$ai_trace_id"]
    assert span_props["$ai_parent_id"] == trace_props["$ai_trace_id"]
    assert "$ai_span_id" in span_props

    # Generation is second
    assert generation_args["event"] == "$ai_generation"
    assert "distinct_id" in generation_args
    assert "$ai_model" in generation_props
    assert "$ai_provider" in generation_props
    assert generation_props["$ai_input"] == [
        {"role": "system", "content": "You are a helpful assistant."},
        {"role": "user", "content": "Who won the world series in 2020?"},
    ]
    assert generation_props["$ai_output_choices"] == [
        {
            "role": "assistant",
            "content": "The Los Angeles Dodgers won the World Series in 2020.",
        }
    ]
    assert generation_props["$ai_input_tokens"] == 10
    assert generation_props["$ai_output_tokens"] == 10
    assert generation_props["$ai_http_status"] == 200
    assert isinstance(generation_props["$ai_latency"], float)
    assert "$ai_span_id" in generation_props
    assert generation_props["$ai_parent_id"] == trace_props["$ai_trace_id"]
    assert generation_props["$ai_trace_id"] == trace_props["$ai_trace_id"]

    # Trace is last
    assert trace_args["event"] == "$ai_trace"
    assert "distinct_id" in generation_args
    assert trace_props["$ai_trace_id"] == generation_props["$ai_trace_id"]
    assert "$ai_parent_id" not in trace_props


@pytest.mark.parametrize(
    "Model,stream",
    [
        (FakeListLLM, True),
        (FakeListLLM, False),
        (FakeStreamingListLLM, True),
        (FakeStreamingListLLM, False),
    ],
)
def test_basic_llm_chain(mock_client, Model, stream):
    model = Model(responses=["The Los Angeles Dodgers won the World Series in 2020."])
    callbacks: List[CallbackHandler] = [CallbackHandler(mock_client)]

    if stream:
        result = "".join(
            [
                m
                for m in model.stream(
                    "Who won the world series in 2020?", config={"callbacks": callbacks}
                )
            ]
        )
    else:
        result = model.invoke(
            "Who won the world series in 2020?", config={"callbacks": callbacks}
        )
    assert result == "The Los Angeles Dodgers won the World Series in 2020."

    assert mock_client.capture.call_count == 1
    args = mock_client.capture.call_args_list[0][1]
    props = args["properties"]

    assert args["event"] == "$ai_generation"
    assert "distinct_id" in args
    assert "$ai_model" in props
    assert "$ai_provider" in props
    assert props["$ai_input"] == ["Who won the world series in 2020?"]
    assert props["$ai_output_choices"] == [
        "The Los Angeles Dodgers won the World Series in 2020."
    ]
    assert props["$ai_http_status"] == 200
    assert props["$ai_trace_id"] is not None
    assert isinstance(props["$ai_latency"], float)


@pytest.mark.parametrize(
    "Model,stream",
    [
        (FakeListLLM, True),
        (FakeListLLM, False),
        (FakeStreamingListLLM, True),
        (FakeStreamingListLLM, False),
    ],
)
async def test_async_basic_llm_chain(mock_client, Model, stream):
    model = Model(responses=["The Los Angeles Dodgers won the World Series in 2020."])
    callbacks: List[CallbackHandler] = [CallbackHandler(mock_client)]

    if stream:
        result = "".join(
            [
                m
                async for m in model.astream(
                    "Who won the world series in 2020?", config={"callbacks": callbacks}
                )
            ]
        )
    else:
        result = await model.ainvoke(
            "Who won the world series in 2020?", config={"callbacks": callbacks}
        )
    assert result == "The Los Angeles Dodgers won the World Series in 2020."

    assert mock_client.capture.call_count == 1
    args = mock_client.capture.call_args_list[0][1]
    props = args["properties"]

    assert args["event"] == "$ai_generation"
    assert "distinct_id" in args
    assert "$ai_model" in props
    assert "$ai_provider" in props
    assert props["$ai_input"] == ["Who won the world series in 2020?"]
    assert props["$ai_output_choices"] == [
        "The Los Angeles Dodgers won the World Series in 2020."
    ]
    assert props["$ai_http_status"] == 200
    assert props["$ai_trace_id"] is not None
    assert isinstance(props["$ai_latency"], float)


def test_trace_id_and_inputs_for_multiple_chains(mock_client):
    prompt = ChatPromptTemplate.from_messages(
        [
            ("user", "Foo {var}"),
        ]
    )
    model = FakeMessagesListChatModel(responses=[AIMessage(content="Bar")])
    callbacks = [CallbackHandler(mock_client)]
    chain = prompt | model | RunnableLambda(lambda x: [x]) | model
    result = chain.invoke({"var": "bar"}, config={"callbacks": callbacks})

    assert result.content == "Bar"
    # span, generation, span, generation, trace
    assert mock_client.capture.call_count == 5

    first_span_args = mock_client.capture.call_args_list[0][1]
    first_span_props = first_span_args["properties"]

    first_generation_args = mock_client.capture.call_args_list[1][1]
    first_generation_props = first_generation_args["properties"]

    second_span_args = mock_client.capture.call_args_list[2][1]
    second_span_props = second_span_args["properties"]

    second_generation_args = mock_client.capture.call_args_list[3][1]
    second_generation_props = second_generation_args["properties"]

    trace_args = mock_client.capture.call_args_list[4][1]
    trace_props = trace_args["properties"]

    # Prompt span
    assert first_span_args["event"] == "$ai_span"
    assert first_span_props["$ai_input_state"] == {"var": "bar"}
    assert first_span_props["$ai_trace_id"] == trace_props["$ai_trace_id"]
    assert first_span_props["$ai_parent_id"] == trace_props["$ai_trace_id"]
    assert "$ai_span_id" in first_span_props
    assert first_span_props["$ai_output_state"] == ChatPromptTemplate(
        messages=[HumanMessage(content="Foo bar")]
    ).invoke({})

    # first model
    assert first_generation_args["event"] == "$ai_generation"
    assert "distinct_id" in first_generation_args
    assert "$ai_model" in first_generation_props
    assert "$ai_provider" in first_generation_props
    assert first_generation_props["$ai_input"] == [
        {"role": "user", "content": "Foo bar"}
    ]
    assert first_generation_props["$ai_output_choices"] == [
        {"role": "assistant", "content": "Bar"}
    ]
    assert first_generation_props["$ai_http_status"] == 200
    assert isinstance(first_generation_props["$ai_latency"], float)
    assert "$ai_span_id" in first_generation_props
    assert first_generation_props["$ai_parent_id"] == trace_props["$ai_trace_id"]
    assert first_generation_props["$ai_trace_id"] == trace_props["$ai_trace_id"]

    # lambda span
    assert second_span_args["event"] == "$ai_span"
    assert second_span_props["$ai_input_state"].content == "Bar"
    assert second_span_props["$ai_trace_id"] == trace_props["$ai_trace_id"]
    assert second_span_props["$ai_parent_id"] == trace_props["$ai_trace_id"]
    assert "$ai_span_id" in second_span_props
    assert second_span_props["$ai_output_state"][0].content == "Bar"

    # second model
    assert second_generation_args["event"] == "$ai_generation"
    assert "distinct_id" in second_generation_args
    assert "$ai_model" in second_generation_props
    assert "$ai_provider" in second_generation_props
    assert second_generation_props["$ai_input"] == [
        {"role": "assistant", "content": "Bar"}
    ]
    assert second_generation_props["$ai_output_choices"] == [
        {"role": "assistant", "content": "Bar"}
    ]
    assert second_generation_props["$ai_http_status"] == 200
    assert second_generation_props["$ai_trace_id"] is not None
    assert isinstance(second_generation_props["$ai_latency"], float)

    # trace
    assert trace_args["event"] == "$ai_trace"
    assert "distinct_id" in trace_args
    assert trace_props["$ai_input_state"] == {"var": "bar"}
    assert isinstance(trace_props["$ai_output_state"], AIMessage)
    assert trace_props["$ai_output_state"].content == "Bar"
    assert trace_props["$ai_trace_id"] is not None
    assert trace_props["$ai_span_name"] == "RunnableSequence"


def test_personless_mode(mock_client):
    prompt = ChatPromptTemplate.from_messages([("user", "Foo")])
    chain = prompt | FakeMessagesListChatModel(responses=[AIMessage(content="Bar")])
    chain.invoke({}, config={"callbacks": [CallbackHandler(mock_client)]})
    assert mock_client.capture.call_count == 3
    span_args = mock_client.capture.call_args_list[0][1]
    generation_args = mock_client.capture.call_args_list[1][1]
    trace_args = mock_client.capture.call_args_list[2][1]

    # span
    assert span_args["event"] == "$ai_span"
    assert span_args["properties"]["$process_person_profile"] is False
    # generation
    assert generation_args["event"] == "$ai_generation"
    assert generation_args["properties"]["$process_person_profile"] is False
    # trace
    assert trace_args["event"] == "$ai_trace"
    assert trace_args["properties"]["$process_person_profile"] is False

    id = uuid.uuid4()
    chain.invoke(
        {}, config={"callbacks": [CallbackHandler(mock_client, distinct_id=id)]}
    )
    assert mock_client.capture.call_count == 6
    span_args = mock_client.capture.call_args_list[3][1]
    generation_args = mock_client.capture.call_args_list[4][1]
    trace_args = mock_client.capture.call_args_list[5][1]

    # span
    assert "$process_person_profile" not in span_args["properties"]
    assert span_args["distinct_id"] == id
    # generation
    assert "$process_person_profile" not in generation_args["properties"]
    assert generation_args["distinct_id"] == id
    # trace
    assert "$process_person_profile" not in trace_args["properties"]
    assert trace_args["distinct_id"] == id


def test_personless_mode_exception(mock_client):
    prompt = ChatPromptTemplate.from_messages([("user", "Foo")])
    chain = prompt | ChatOpenAI(api_key="test", model="gpt-4o-mini")
    callbacks = CallbackHandler(mock_client)
    with pytest.raises(Exception):
        chain.invoke({}, config={"callbacks": [callbacks]})
    assert mock_client.capture.call_count == 3
    span_args = mock_client.capture.call_args_list[0][1]
    generation_args = mock_client.capture.call_args_list[1][1]
    trace_args = mock_client.capture.call_args_list[2][1]

    # span
    assert span_args["event"] == "$ai_span"
    assert span_args["properties"]["$process_person_profile"] is False
    # generation
    assert generation_args["event"] == "$ai_generation"
    assert generation_args["properties"]["$process_person_profile"] is False
    # trace
    assert trace_args["event"] == "$ai_trace"
    assert trace_args["properties"]["$process_person_profile"] is False

    id = uuid.uuid4()
    with pytest.raises(Exception):
        chain.invoke(
            {}, config={"callbacks": [CallbackHandler(mock_client, distinct_id=id)]}
        )
    assert mock_client.capture.call_count == 6
    span_args = mock_client.capture.call_args_list[3][1]
    generation_args = mock_client.capture.call_args_list[4][1]
    trace_args = mock_client.capture.call_args_list[5][1]

    # span
    assert span_args["event"] == "$ai_span"
    assert "$process_person_profile" not in span_args["properties"]
    assert span_args["distinct_id"] == id

    # generation
    assert generation_args["event"] == "$ai_generation"
    assert "$process_person_profile" not in generation_args["properties"]
    assert generation_args["distinct_id"] == id

    # trace
    assert trace_args["event"] == "$ai_trace"
    assert "$process_person_profile" not in trace_args["properties"]
    assert trace_args["distinct_id"] == id


def test_metadata(mock_client):
    prompt = ChatPromptTemplate.from_messages(
        [
            ("user", "Foo"),
        ]
    )
    model = FakeMessagesListChatModel(responses=[AIMessage(content="Bar")])
    callbacks = [
        CallbackHandler(
            mock_client,
            trace_id="test-trace-id",
            distinct_id="test_id",
            properties={"foo": "bar"},
        )
    ]
    chain = prompt | model
    result = chain.invoke({"plan": None}, config={"callbacks": callbacks})

    assert result.content == "Bar"
    assert mock_client.capture.call_count == 3

    span_call_args = mock_client.capture.call_args_list[0][1]
    span_call_props = span_call_args["properties"]
    assert span_call_args["distinct_id"] == "test_id"
    assert span_call_args["event"] == "$ai_span"
    assert span_call_props["$ai_trace_id"] == "test-trace-id"
    assert span_call_props["foo"] == "bar"
    assert "$ai_parent_id" in span_call_props
    assert "$ai_span_id" in span_call_props

    generation_call_args = mock_client.capture.call_args_list[1][1]
    generation_call_props = generation_call_args["properties"]
    assert generation_call_args["distinct_id"] == "test_id"
    assert generation_call_args["event"] == "$ai_generation"
    assert generation_call_props["$ai_trace_id"] == "test-trace-id"
    assert generation_call_props["foo"] == "bar"
    assert generation_call_props["$ai_input"] == [{"role": "user", "content": "Foo"}]
    assert generation_call_props["$ai_output_choices"] == [
        {"role": "assistant", "content": "Bar"}
    ]
    assert generation_call_props["$ai_http_status"] == 200
    assert isinstance(generation_call_props["$ai_latency"], float)

    trace_call_args = mock_client.capture.call_args_list[2][1]
    trace_call_props = trace_call_args["properties"]
    assert trace_call_args["distinct_id"] == "test_id"
    assert trace_call_args["event"] == "$ai_trace"
    assert trace_call_props["$ai_trace_id"] == "test-trace-id"
    assert trace_call_props["$ai_span_name"] == "RunnableSequence"
    assert trace_call_props["foo"] == "bar"
    assert trace_call_props["$ai_input_state"] == {"plan": None}
    assert isinstance(trace_call_props["$ai_output_state"], AIMessage)
    assert trace_call_props["$ai_output_state"].content == "Bar"


class FakeGraphState(TypedDict):
    messages: List[Union[HumanMessage, AIMessage]]
    xyz: Optional[str]


def test_graph_state(mock_client):
    config = {"callbacks": [CallbackHandler(mock_client)]}

    graph = StateGraph(FakeGraphState)
    graph.add_node(
        "fake_plain",
        lambda state: {
            "messages": [
                *state["messages"],
                AIMessage(content="Let's explore bar."),
            ],
            "xyz": "abc",
        },
    )
    intermediate_chain = ChatPromptTemplate.from_messages(
        [("user", "Question: What's a bar?")]
    ) | FakeMessagesListChatModel(
        responses=[
            AIMessage(content="It's a type of greeble."),
        ]
    )
    graph.add_node(
        "fake_llm",
        lambda state: {
            "messages": [
                *state["messages"],
                intermediate_chain.invoke(state),
            ],
            "xyz": state["xyz"],
        },
    )
    graph.add_edge(START, "fake_plain")
    graph.add_edge("fake_plain", "fake_llm")
    graph.add_edge("fake_llm", END)

    initial_state = {"messages": [HumanMessage(content="What's a bar?")], "xyz": None}
    result = graph.compile().invoke(initial_state, config=config)

    assert len(result["messages"]) == 3
    assert isinstance(result["messages"][0], HumanMessage)
    assert result["messages"][0].content == "What's a bar?"
    assert isinstance(result["messages"][1], AIMessage)
    assert result["messages"][1].content == "Let's explore bar."
    assert isinstance(result["messages"][2], AIMessage)
    assert result["messages"][2].content == "It's a type of greeble."

    assert mock_client.capture.call_count == 6
    calls = [call[1] for call in mock_client.capture.call_args_list]

    # The trace event is captured at the end
    trace_args = calls[-1]
    trace_props = calls[-1]["properties"]

    # Events are captured in the reverse order.
    # Check all trace_ids
    for call in calls:
        assert call["properties"]["$ai_trace_id"] == trace_props["$ai_trace_id"]

    # 1. Span, finish initialization
    second_state = {
        "messages": [
            HumanMessage(content="What's a bar?"),
            AIMessage(content="Let's explore bar."),
        ],
        "xyz": "abc",
    }

    # 1. Span - the fake_plain node, which doesn't do anything
    assert calls[0]["event"] == "$ai_span"
    assert calls[0]["properties"]["$ai_parent_id"] == trace_props["$ai_trace_id"]
    assert "$ai_span_id" in calls[0]["properties"]
    assert calls[0]["properties"]["$ai_span_name"] == "fake_plain"
    assert calls[0]["properties"]["$ai_input_state"] == initial_state
    assert calls[0]["properties"]["$ai_output_state"] == second_state

    # 2. Span - the ChatPromptTemplate within fake_llm's FakeMessagesListChatModel
    assert calls[1]["event"] == "$ai_span"
    assert (
        calls[1]["properties"]["$ai_parent_id"] == calls[3]["properties"]["$ai_span_id"]
    )
    assert "$ai_span_id" in calls[1]["properties"]
    assert calls[1]["properties"]["$ai_span_name"] == "ChatPromptTemplate"

    # 3. Generation - the FakeMessagesListChatModel within fake_llm's RunnableSequence
    assert calls[2]["event"] == "$ai_generation"
    assert (
        calls[2]["properties"]["$ai_parent_id"] == calls[3]["properties"]["$ai_span_id"]
    )
    assert "$ai_span_id" in calls[2]["properties"]
    assert calls[2]["properties"]["$ai_span_name"] == "FakeMessagesListChatModel"

    # 4. Span - RunnableSequence within fake_llm
    assert calls[3]["event"] == "$ai_span"
    assert (
        calls[3]["properties"]["$ai_parent_id"] == calls[4]["properties"]["$ai_span_id"]
    )
    assert "$ai_span_id" in calls[3]["properties"]
    assert calls[3]["properties"]["$ai_span_name"] == "RunnableSequence"

    # 5. Span - the fake_llm node
    assert calls[4]["event"] == "$ai_span"
    assert calls[4]["properties"]["$ai_parent_id"] == trace_props["$ai_trace_id"]
    assert "$ai_span_id" in calls[4]["properties"]
    assert calls[4]["properties"]["$ai_span_name"] == "fake_llm"

    # 6. Trace
    assert trace_args["event"] == "$ai_trace"
    assert trace_props["$ai_span_name"] == "LangGraph"

    assert len(trace_props["$ai_input_state"]["messages"]) == 1
    assert isinstance(trace_props["$ai_input_state"]["messages"][0], HumanMessage)
    assert trace_props["$ai_input_state"]["messages"][0].content == "What's a bar?"
    assert trace_props["$ai_input_state"]["messages"][0].type == "human"
    assert trace_props["$ai_input_state"]["xyz"] is None
    assert len(trace_props["$ai_output_state"]["messages"]) == 3

    assert isinstance(trace_props["$ai_output_state"]["messages"][0], HumanMessage)
    assert trace_props["$ai_output_state"]["messages"][0].content == "What's a bar?"
    assert isinstance(trace_props["$ai_output_state"]["messages"][1], AIMessage)
    assert (
        trace_props["$ai_output_state"]["messages"][1].content == "Let's explore bar."
    )
    assert isinstance(trace_props["$ai_output_state"]["messages"][2], AIMessage)
    assert (
        trace_props["$ai_output_state"]["messages"][2].content
        == "It's a type of greeble."
    )
    assert trace_args["properties"]["$ai_output_state"]["xyz"] == "abc"


def test_callbacks_logic(mock_client):
    prompt = ChatPromptTemplate.from_messages([("user", "Foo")])
    model = FakeMessagesListChatModel(responses=[AIMessage(content="Bar")])
    callbacks = CallbackHandler(
        mock_client,
        trace_id="test-trace-id",
        distinct_id="test_id",
        properties={"foo": "bar"},
    )
    chain = prompt | model

    chain.invoke({}, config={"callbacks": [callbacks]})
    assert callbacks._runs == {}
    assert callbacks._parent_tree == {}

    def assert_intermediary_run(m):
        assert len(callbacks._runs) != 0
        run = next(iter(callbacks._runs.values()))
        assert run.name == "RunnableSequence"
        assert run.input == {}
        assert run.start_time is not None
        assert len(callbacks._parent_tree.items()) == 1
        return [m]

    (chain | RunnableLambda(assert_intermediary_run) | model).invoke(
        {}, config={"callbacks": [callbacks]}
    )
    assert callbacks._runs == {}
    assert callbacks._parent_tree == {}


def test_exception_in_chain(mock_client):
    def runnable(_):
        raise ValueError("test")

    callbacks = CallbackHandler(mock_client)
    with pytest.raises(ValueError):
        RunnableLambda(runnable).invoke({}, config={"callbacks": [callbacks]})

    assert callbacks._runs == {}
    assert callbacks._parent_tree == {}
    assert mock_client.capture.call_count == 1
    trace_call_args = mock_client.capture.call_args_list[0][1]
    assert trace_call_args["event"] == "$ai_trace"
    assert trace_call_args["properties"]["$ai_span_name"] == "runnable"


def test_openai_error(mock_client):
    prompt = ChatPromptTemplate.from_messages([("user", "Foo")])
    chain = prompt | ChatOpenAI(api_key="test", model="gpt-4o-mini")
    callbacks = CallbackHandler(mock_client)

    # 401
    with pytest.raises(Exception):
        chain.invoke({}, config={"callbacks": [callbacks]})

    assert callbacks._runs == {}
    assert callbacks._parent_tree == {}
    assert mock_client.capture.call_count == 3
    generation_args = mock_client.capture.call_args_list[1][1]
    props = generation_args["properties"]
    assert props["$ai_http_status"] == 401
    assert props["$ai_input"] == [{"role": "user", "content": "Foo"}]
    assert "$ai_output_choices" not in props


@pytest.mark.skipif(not OPENAI_API_KEY, reason="OpenAI API key not set")
def test_openai_chain(mock_client):
    prompt = ChatPromptTemplate.from_messages(
        [
            ("system", 'You must always answer with "Bar".'),
            ("user", "Foo"),
        ]
    )
    chain = prompt | ChatOpenAI(
        api_key=OPENAI_API_KEY,
        model="gpt-4o-mini",
        temperature=0,
        max_tokens=1,
    )
    callbacks = CallbackHandler(
        mock_client,
        trace_id="test-trace-id",
        distinct_id="test_id",
        properties={"foo": "bar"},
    )
    start_time = time.time()
    result = chain.invoke({}, config={"callbacks": [callbacks]})
    approximate_latency = math.floor(time.time() - start_time)

    assert result.content == "Bar"
    assert mock_client.capture.call_count == 3

    gen_args = mock_client.capture.call_args_list[1][1]
    gen_props = gen_args["properties"]
    assert gen_args["event"] == "$ai_generation"
    assert gen_props["$ai_trace_id"] == "test-trace-id"
    assert gen_props["$ai_provider"] == "openai"
    assert gen_props["$ai_model"] == "gpt-4o-mini"
    assert gen_props["foo"] == "bar"

    # langchain-openai for langchain v3
    if "max_completion_tokens" in gen_props["$ai_model_parameters"]:
        assert gen_props["$ai_model_parameters"] == {
            "temperature": 0.0,
            "max_completion_tokens": 1,
            "stream": False,
        }
    else:
        assert gen_props["$ai_model_parameters"] == {
            "temperature": 0.0,
            "max_tokens": 1,
            "n": 1,
            "stream": False,
        }
    assert gen_props["$ai_input"] == [
        {"role": "system", "content": 'You must always answer with "Bar".'},
        {"role": "user", "content": "Foo"},
    ]
    assert gen_props["$ai_output_choices"] == [
        {"role": "assistant", "content": "Bar", "refusal": None}
    ]
    assert gen_props["$ai_http_status"] == 200
    assert isinstance(gen_props["$ai_latency"], float)
    assert (
        min(approximate_latency - 1, 0)
        <= math.floor(gen_props["$ai_latency"])
        <= approximate_latency
    )
    assert gen_props["$ai_input_tokens"] == 20
    assert gen_props["$ai_output_tokens"] == 1


@pytest.mark.skipif(not OPENAI_API_KEY, reason="OpenAI API key not set")
def test_openai_captures_multiple_generations(mock_client):
    prompt = ChatPromptTemplate.from_messages(
        [
            ("system", 'You must always answer with "Bar".'),
            ("user", "Foo"),
        ]
    )
    chain = prompt | ChatOpenAI(
        api_key=OPENAI_API_KEY,
        model="gpt-4o-mini",
        temperature=0,
        max_tokens=1,
        n=2,
    )
    callbacks = CallbackHandler(mock_client)
    result = chain.invoke({}, config={"callbacks": [callbacks]})

    assert result.content == "Bar"
    assert mock_client.capture.call_count == 3

    gen_args = mock_client.capture.call_args_list[1][1]
    gen_props = gen_args["properties"]
    trace_args = mock_client.capture.call_args_list[2][1]
    trace_props = trace_args["properties"]

    assert gen_args["event"] == "$ai_generation"
    assert gen_props["$ai_input"] == [
        {"role": "system", "content": 'You must always answer with "Bar".'},
        {"role": "user", "content": "Foo"},
    ]
    assert gen_props["$ai_output_choices"] == [
        {"role": "assistant", "content": "Bar", "refusal": None},
        {
            "role": "assistant",
            "content": "Bar",
        },
    ]

    # langchain-openai for langchain v3
    if "max_completion_tokens" in gen_props["$ai_model_parameters"]:
        assert gen_props["$ai_model_parameters"] == {
            "temperature": 0.0,
            "max_completion_tokens": 1,
            "stream": False,
            "n": 2,
        }
    else:
        assert gen_props["$ai_model_parameters"] == {
            "temperature": 0.0,
            "max_tokens": 1,
            "stream": False,
            "n": 2,
        }
    assert gen_props["$ai_http_status"] == 200

    assert trace_args["event"] == "$ai_trace"
    assert trace_props["$ai_input_state"] == {}
    assert isinstance(trace_props["$ai_output_state"], AIMessage)


@pytest.mark.skipif(not OPENAI_API_KEY, reason="OpenAI API key not set")
def test_openai_streaming(mock_client):
    prompt = ChatPromptTemplate.from_messages(
        [
            ("system", 'You must always answer with "Bar".'),
            ("user", "Foo"),
        ]
    )
    chain = prompt | ChatOpenAI(
        api_key=OPENAI_API_KEY,
        model="gpt-4o-mini",
        temperature=0,
        max_tokens=1,
        stream=True,
        stream_usage=True,
    )
    callbacks = CallbackHandler(mock_client)
    result = [m for m in chain.stream({}, config={"callbacks": [callbacks]})]
    result = sum(result[1:], result[0])

    assert result.content == "Bar"
    assert mock_client.capture.call_count == 3

    gen_args = mock_client.capture.call_args_list[1][1]
    gen_props = gen_args["properties"]
    trace_args = mock_client.capture.call_args_list[2][1]
    trace_props = trace_args["properties"]

    assert gen_args["event"] == "$ai_generation"
    assert gen_props["$ai_model_parameters"]["stream"]
    assert gen_props["$ai_input"] == [
        {"role": "system", "content": 'You must always answer with "Bar".'},
        {"role": "user", "content": "Foo"},
    ]
    assert gen_props["$ai_output_choices"] == [{"role": "assistant", "content": "Bar"}]
    assert gen_props["$ai_http_status"] == 200
    assert gen_props["$ai_input_tokens"] == 20
    assert gen_props["$ai_output_tokens"] == 1

    assert trace_args["event"] == "$ai_trace"
    assert trace_props["$ai_input_state"] == {"input": ""}
    assert isinstance(trace_props["$ai_output_state"], AIMessage)


@pytest.mark.skipif(not OPENAI_API_KEY, reason="OpenAI API key not set")
async def test_async_openai_streaming(mock_client):
    prompt = ChatPromptTemplate.from_messages(
        [
            ("system", 'You must always answer with "Bar".'),
            ("user", "Foo"),
        ]
    )
    chain = prompt | ChatOpenAI(
        api_key=OPENAI_API_KEY,
        model="gpt-4o-mini",
        temperature=0,
        max_tokens=1,
        stream=True,
        stream_usage=True,
    )
    callbacks = CallbackHandler(mock_client)
    result = [m async for m in chain.astream({}, config={"callbacks": [callbacks]})]
    result = sum(result[1:], result[0])

    assert result.content == "Bar"
    assert mock_client.capture.call_count == 3

    gen_args = mock_client.capture.call_args_list[1][1]
    gen_props = gen_args["properties"]
    trace_args = mock_client.capture.call_args_list[2][1]
    trace_props = trace_args["properties"]

    assert gen_args["event"] == "$ai_generation"
    assert gen_props["$ai_model_parameters"]["stream"]
    assert gen_props["$ai_input"] == [
        {"role": "system", "content": 'You must always answer with "Bar".'},
        {"role": "user", "content": "Foo"},
    ]
    assert gen_props["$ai_output_choices"] == [{"role": "assistant", "content": "Bar"}]
    assert gen_props["$ai_http_status"] == 200
    assert gen_props["$ai_input_tokens"] == 20
    assert gen_props["$ai_output_tokens"] == 1

    assert trace_args["event"] == "$ai_trace"
    assert trace_props["$ai_input_state"] == {"input": ""}
    assert isinstance(trace_props["$ai_output_state"], AIMessage)


def test_base_url_retrieval(mock_client):
    prompt = ChatPromptTemplate.from_messages([("user", "Foo")])
    chain = prompt | ChatOpenAI(
        api_key="test",
        model="posthog-mini",
        base_url="https://test.posthog.com",
    )
    callbacks = CallbackHandler(mock_client)
    with pytest.raises(Exception):
        chain.invoke({}, config={"callbacks": [callbacks]})

    assert mock_client.capture.call_count == 3
    generation_call = mock_client.capture.call_args_list[1][1]
    assert generation_call["properties"]["$ai_base_url"] == "https://test.posthog.com"


def test_groups(mock_client):
    prompt = ChatPromptTemplate.from_messages(
        [
            ("system", 'You must always answer with "Bar".'),
            ("user", "Foo"),
        ]
    )
    model = FakeMessagesListChatModel(responses=[AIMessage(content="Bar")])
    chain = prompt | model
    callbacks = CallbackHandler(mock_client, groups={"company": "test_company"})
    chain.invoke({}, config={"callbacks": [callbacks]})

    assert mock_client.capture.call_count == 3
    generation_call = mock_client.capture.call_args_list[1][1]
    assert generation_call["groups"] == {"company": "test_company"}


def test_privacy_mode_local(mock_client):
    prompt = ChatPromptTemplate.from_messages(
        [
            ("system", 'You must always answer with "Bar".'),
            ("user", "Foo"),
        ]
    )
    model = FakeMessagesListChatModel(responses=[AIMessage(content="Bar")])
    chain = prompt | model
    callbacks = CallbackHandler(mock_client, privacy_mode=True)
    chain.invoke({}, config={"callbacks": [callbacks]})

    assert mock_client.capture.call_count == 3
    generation_call = mock_client.capture.call_args_list[1][1]
    assert generation_call["properties"]["$ai_input"] is None
    assert generation_call["properties"]["$ai_output_choices"] is None


def test_privacy_mode_global(mock_client):
    mock_client.privacy_mode = True
    prompt = ChatPromptTemplate.from_messages(
        [
            ("system", 'You must always answer with "Bar".'),
            ("user", "Foo"),
        ]
    )
    model = FakeMessagesListChatModel(responses=[AIMessage(content="Bar")])
    chain = prompt | model
    callbacks = CallbackHandler(mock_client)
    chain.invoke({}, config={"callbacks": [callbacks]})

    assert mock_client.capture.call_count == 3
    generation_call = mock_client.capture.call_args_list[1][1]
    assert generation_call["properties"]["$ai_input"] is None
    assert generation_call["properties"]["$ai_output_choices"] is None


@pytest.mark.skipif(not ANTHROPIC_API_KEY, reason="ANTHROPIC_API_KEY is not set")
def test_anthropic_chain(mock_client):
    prompt = ChatPromptTemplate.from_messages(
        [
            ("system", 'You must always answer with "Bar".'),
            ("user", "Foo"),
        ]
    )
    chain = prompt | ChatAnthropic(
        api_key=ANTHROPIC_API_KEY,
        model="claude-3-opus-20240229",
        temperature=0,
        max_tokens=1,
    )
    callbacks = CallbackHandler(
        mock_client,
        trace_id="test-trace-id",
        distinct_id="test_id",
        properties={"foo": "bar"},
    )
    start_time = time.time()
    result = chain.invoke({}, config={"callbacks": [callbacks]})
    approximate_latency = math.floor(time.time() - start_time)

    assert result.content == "Bar"
    assert mock_client.capture.call_count == 3

    gen_args = mock_client.capture.call_args_list[1][1]
    gen_props = gen_args["properties"]
    trace_args = mock_client.capture.call_args_list[2][1]
    trace_props = trace_args["properties"]

    assert gen_args["event"] == "$ai_generation"
    assert gen_props["$ai_trace_id"] == "test-trace-id"
    assert gen_props["$ai_provider"] == "anthropic"
    assert gen_props["$ai_model"] == "claude-3-opus-20240229"
    assert gen_props["foo"] == "bar"

    assert gen_props["$ai_model_parameters"] == {
        "temperature": 0.0,
        "max_tokens": 1,
        "streaming": False,
    }
    assert gen_props["$ai_input"] == [
        {"role": "system", "content": 'You must always answer with "Bar".'},
        {"role": "user", "content": "Foo"},
    ]
    assert gen_props["$ai_output_choices"] == [{"role": "assistant", "content": "Bar"}]
    assert gen_props["$ai_http_status"] == 200
    assert isinstance(gen_props["$ai_latency"], float)
    assert (
        min(approximate_latency - 1, 0)
        <= math.floor(gen_props["$ai_latency"])
        <= approximate_latency
    )
    assert gen_props["$ai_input_tokens"] == 17
    assert gen_props["$ai_output_tokens"] == 1

    assert trace_args["event"] == "$ai_trace"
    assert trace_props["$ai_input_state"] == {}
    assert isinstance(trace_props["$ai_output_state"], AIMessage)


@pytest.mark.skipif(not ANTHROPIC_API_KEY, reason="ANTHROPIC_API_KEY is not set")
async def test_async_anthropic_streaming(mock_client):
    prompt = ChatPromptTemplate.from_messages(
        [
            ("system", 'You must always answer with "Bar".'),
            ("user", "Foo"),
        ]
    )
    chain = prompt | ChatAnthropic(
        api_key=ANTHROPIC_API_KEY,
        model="claude-3-opus-20240229",
        temperature=0,
        max_tokens=1,
        streaming=True,
        stream_usage=True,
    )
    callbacks = CallbackHandler(mock_client)
    result = [m async for m in chain.astream({}, config={"callbacks": [callbacks]})]
    result = sum(result[1:], result[0])

    assert result.content == "Bar"
    assert mock_client.capture.call_count == 3

    gen_args = mock_client.capture.call_args_list[1][1]
    gen_props = gen_args["properties"]
    trace_args = mock_client.capture.call_args_list[2][1]
    trace_props = trace_args["properties"]

    assert gen_args["event"] == "$ai_generation"
    assert gen_props["$ai_model_parameters"]["streaming"]
    assert gen_props["$ai_input"] == [
        {"role": "system", "content": 'You must always answer with "Bar".'},
        {"role": "user", "content": "Foo"},
    ]
    assert gen_props["$ai_output_choices"] == [{"role": "assistant", "content": "Bar"}]
    assert gen_props["$ai_http_status"] == 200
    assert gen_props["$ai_input_tokens"] == 17
    assert gen_props["$ai_output_tokens"] is not None

    assert trace_args["event"] == "$ai_trace"
    assert trace_props["$ai_input_state"] == {
        "input": "",
    }
    assert isinstance(trace_props["$ai_output_state"], AIMessage)


def test_metadata_tools(mock_client):
    callbacks = CallbackHandler(mock_client)
    run_id = uuid.uuid4()
    tools = [
        [
            {
                "type": "function",
                "function": {
                    "name": "foo",
                    "description": "The foo.",
                    "parameters": {
                        "properties": {
                            "bar": {
                                "description": "The bar of foo.",
                                "type": "string",
                            },
                        },
                        "required": ["query_description", "query_kind"],
                        "type": "object",
                        "additionalProperties": False,
                    },
                    "strict": True,
                },
            }
        ]
    ]

    with patch("time.time", return_value=1234567890):
        callbacks._set_llm_metadata(
            {"kwargs": {"openai_api_base": "https://us.posthog.com"}},
            run_id,
            messages=[{"role": "user", "content": "What's the weather like in SF?"}],
            invocation_params={"temperature": 0.5, "tools": tools},
            metadata={"ls_model_name": "hog-mini", "ls_provider": "posthog"},
            name="test",
        )
    expected = GenerationMetadata(
        model="hog-mini",
        input=[{"role": "user", "content": "What's the weather like in SF?"}],
        start_time=1234567890,
        model_params={"temperature": 0.5},
        provider="posthog",
        base_url="https://us.posthog.com",
        name="test",
        tools=tools,
        end_time=None,
    )
    assert callbacks._runs[run_id] == expected
    with patch("time.time", return_value=1234567891):
        run = callbacks._pop_run_metadata(run_id)
    expected.end_time = 1234567891
    assert run == expected
    assert callbacks._runs == {}


def test_tool_calls(mock_client):
    prompt = ChatPromptTemplate.from_messages([("user", "Foo")])
    model = FakeMessagesListChatModel(
        responses=[
            AIMessage(
                content="Bar",
                additional_kwargs={
                    "tool_calls": [
                        {
                            "type": "function",
                            "id": "123",
                            "function": {
                                "name": "test",
                                "args": '{"a": 1}',
                            },
                        }
                    ]
                },
            )
        ]
    )
    chain = prompt | model
    callbacks = CallbackHandler(mock_client)
    chain.invoke({}, config={"callbacks": [callbacks]})

    assert mock_client.capture.call_count == 3
    generation_call = mock_client.capture.call_args_list[1][1]
    assert generation_call["properties"]["$ai_output_choices"][0]["tool_calls"] == [
        {
            "type": "function",
            "id": "123",
            "function": {
                "name": "test",
                "args": '{"a": 1}',
            },
        }
    ]
    assert (
        "additional_kwargs"
        not in generation_call["properties"]["$ai_output_choices"][0]
    )


async def test_async_traces(mock_client):
    async def sleep(x):  # -> Any:
        await asyncio.sleep(0.1)
        return x

    prompt = ChatPromptTemplate.from_messages([("user", "Foo")])
    chain1 = RunnableLambda(sleep)
    chain2 = prompt | FakeMessagesListChatModel(responses=[AIMessage(content="Bar")])

    cb = CallbackHandler(mock_client)

    start_time = time.time()
    await asyncio.gather(
        chain1.ainvoke({}, config={"callbacks": [cb]}),
        chain2.ainvoke({}, config={"callbacks": [cb]}),
    )
    approximate_latency = math.floor(time.time() - start_time)
    assert mock_client.capture.call_count == 4

    first_call, second_call, third_call, fourth_call = (
        mock_client.capture.call_args_list
    )
    assert first_call[1]["event"] == "$ai_span"
    assert second_call[1]["event"] == "$ai_generation"
    assert third_call[1]["event"] == "$ai_trace"
    assert third_call[1]["properties"]["$ai_span_name"] == "RunnableSequence"
    assert fourth_call[1]["event"] == "$ai_trace"
    assert fourth_call[1]["properties"]["$ai_span_name"] == "sleep"
    assert (
        min(approximate_latency - 1, 0)
        <= math.floor(third_call[1]["properties"]["$ai_latency"])
        <= approximate_latency
    )


@pytest.mark.skipif(not OPENAI_API_KEY, reason="OPENAI_API_KEY is not set")
def test_langgraph_agent(mock_client):
    @tool
    def get_weather(city: Literal["nyc", "sf"]):
        """
        Use this to get weather information.

        Args:
            city: The city to get weather information for.
        """
        if city == "sf":
            return "It's always sunny in sf"
        return "No info"

    tools = [get_weather]
    model = ChatOpenAI(api_key=OPENAI_API_KEY, model="gpt-4o-mini", temperature=0)
    graph = create_react_agent(model, tools=tools)
    inputs = {"messages": [("user", "what is the weather in sf")]}
    cb = CallbackHandler(
        mock_client, trace_id="test-trace-id", distinct_id="test-distinct-id"
    )
    graph.invoke(inputs, config={"callbacks": [cb]})
    calls = [call[1] for call in mock_client.capture.call_args_list]
    assert len(calls) == 15
    for call in calls:
        assert call["properties"]["$ai_trace_id"] == "test-trace-id"
    assert len([call for call in calls if call["event"] == "$ai_generation"]) == 2
    assert len([call for call in calls if call["event"] == "$ai_span"]) == 12
    assert len([call for call in calls if call["event"] == "$ai_trace"]) == 1


@pytest.mark.parametrize("trace_id", ["test-trace-id", None])
def test_span_set_parent_ids(mock_client, trace_id):
    prompt = ChatPromptTemplate.from_messages(
        [
            ("system", "You are a helpful assistant."),
            ("user", "Who won the world series in 2020?"),
        ]
    )
    model = FakeMessagesListChatModel(
        responses=[
            AIMessage(content="The Los Angeles Dodgers won the World Series in 2020.")
        ]
    )
    callbacks = [CallbackHandler(mock_client, trace_id=trace_id)]
    chain = prompt | model
    chain.invoke({}, config={"callbacks": callbacks})

    assert mock_client.capture.call_count == 3

    span_props = mock_client.capture.call_args_list[0][1]
    assert (
        span_props["properties"]["$ai_trace_id"]
        == span_props["properties"]["$ai_parent_id"]
    )

    generation_props = mock_client.capture.call_args_list[1][1]
    assert (
        generation_props["properties"]["$ai_trace_id"]
        == generation_props["properties"]["$ai_parent_id"]
    )


@pytest.mark.parametrize("trace_id", ["test-trace-id", None])
def test_span_set_parent_ids_for_third_level_run(mock_client, trace_id):
    def span_1(_):
        def span_2(_):
            def span_3(_):
                return "span 3"

            return RunnableLambda(span_3)

        return RunnableLambda(span_2)

    callbacks = [CallbackHandler(mock_client, trace_id=trace_id)]
    chain = RunnableLambda(span_1)
    chain.invoke({}, config={"callbacks": callbacks})

    assert mock_client.capture.call_count == 3

    calls = mock_client.capture.call_args_list
    span_props_2 = calls[0][1]["properties"]
    span_props_1 = calls[1][1]["properties"]
    trace_props = calls[2][1]["properties"]

    assert span_props_2["$ai_parent_id"] == span_props_1["$ai_span_id"]
    assert span_props_1["$ai_parent_id"] == trace_props["$ai_trace_id"]


def test_captures_error_with_details_in_span(mock_client):
    def span(_):
        raise ValueError("test")

    callbacks = [CallbackHandler(mock_client)]
    chain = RunnableLambda(span) | RunnableLambda(lambda _: "foo")
    try:
        chain.invoke({}, config={"callbacks": callbacks})
    except ValueError:
        pass

    assert mock_client.capture.call_count == 2
    assert (
        mock_client.capture.call_args_list[1][1]["properties"]["$ai_error"]
        == "ValueError: test"
    )
    assert mock_client.capture.call_args_list[1][1]["properties"]["$ai_is_error"]


def test_captures_error_without_details_in_span(mock_client):
    def span(_):
        raise ValueError

    callbacks = [CallbackHandler(mock_client)]
    chain = RunnableLambda(span) | RunnableLambda(lambda _: "foo")
    try:
        chain.invoke({}, config={"callbacks": callbacks})
    except ValueError:
        pass

    assert mock_client.capture.call_count == 2
    assert (
        mock_client.capture.call_args_list[1][1]["properties"]["$ai_error"]
        == "ValueError"
    )
    assert mock_client.capture.call_args_list[1][1]["properties"]["$ai_is_error"]


def test_openai_reasoning_tokens(mock_client):
    """Test that OpenAI reasoning tokens are captured correctly."""
    prompt = ChatPromptTemplate.from_messages(
        [("user", "Think step by step about this problem")]
    )

    # Mock response with reasoning tokens in output_token_details
    model = FakeMessagesListChatModel(
        responses=[
            AIMessage(
                content="Let me think through this step by step...",
                usage_metadata={
                    "input_tokens": 10,
                    "output_tokens": 25,
                    "total_tokens": 35,
                    "output_token_details": {"reasoning": 15},  # 15 reasoning tokens
                },
            )
        ]
    )

    callbacks = [CallbackHandler(mock_client)]
    chain = prompt | model
    result = chain.invoke({}, config={"callbacks": callbacks})

    assert result.content == "Let me think through this step by step..."
    assert mock_client.capture.call_count == 3

    generation_args = mock_client.capture.call_args_list[1][1]
    generation_props = generation_args["properties"]

    assert generation_args["event"] == "$ai_generation"
    assert generation_props["$ai_input_tokens"] == 10
    assert generation_props["$ai_output_tokens"] == 25
    assert generation_props["$ai_reasoning_tokens"] == 15


def test_anthropic_cache_write_and_read_tokens(mock_client):
    """Test that Anthropic cache creation and read tokens are captured correctly."""
    prompt = ChatPromptTemplate.from_messages([("user", "Analyze this large document")])

    # First call with cache creation
    model_write = FakeMessagesListChatModel(
        responses=[
            AIMessage(
                content="I've analyzed the document and cached the context.",
                usage_metadata={
                    "total_tokens": 1050,
                    "input_tokens": 1000,
                    "output_tokens": 50,
                    "cache_creation_input_tokens": 800,  # Anthropic cache write
                },
            )
        ]
    )

    callbacks = [CallbackHandler(mock_client)]
    chain = prompt | model_write
    result = chain.invoke({}, config={"callbacks": callbacks})

    assert result.content == "I've analyzed the document and cached the context."
    assert mock_client.capture.call_count == 3

    generation_args = mock_client.capture.call_args_list[1][1]
    generation_props = generation_args["properties"]

    assert generation_args["event"] == "$ai_generation"
    assert generation_props["$ai_input_tokens"] == 1000
    assert generation_props["$ai_output_tokens"] == 50
    assert generation_props["$ai_cache_creation_input_tokens"] == 800
    assert generation_props["$ai_cache_read_input_tokens"] == 0
    assert generation_props["$ai_reasoning_tokens"] == 0

    # Reset mock for second call
    mock_client.reset_mock()

    # Second call with cache read
    model_read = FakeMessagesListChatModel(
        responses=[
            AIMessage(
                content="Using cached analysis to provide quick response.",
                usage_metadata={
                    "input_tokens": 1200,
                    "output_tokens": 30,
                    "total_tokens": 1230,
                    "cache_read_input_tokens": 800,  # Anthropic cache read
                },
            )
        ]
    )

    chain = prompt | model_read
    result = chain.invoke({}, config={"callbacks": callbacks})

    assert result.content == "Using cached analysis to provide quick response."
    assert mock_client.capture.call_count == 3

    generation_args = mock_client.capture.call_args_list[1][1]
    generation_props = generation_args["properties"]

    assert generation_args["event"] == "$ai_generation"
    assert generation_props["$ai_input_tokens"] == 400
    assert generation_props["$ai_output_tokens"] == 30
    assert generation_props["$ai_cache_creation_input_tokens"] == 0
    assert generation_props["$ai_cache_read_input_tokens"] == 800
    assert generation_props["$ai_reasoning_tokens"] == 0


def test_openai_cache_read_tokens(mock_client):
    """Test that OpenAI cache read tokens are captured correctly."""
    prompt = ChatPromptTemplate.from_messages(
        [("user", "Use the cached prompt for this request")]
    )

    # Mock response with cache read tokens in input_token_details
    model = FakeMessagesListChatModel(
        responses=[
            AIMessage(
                content="Response using cached prompt context.",
                usage_metadata={
                    "input_tokens": 150,
                    "output_tokens": 40,
                    "total_tokens": 190,
                    "input_token_details": {
                        "cache_read": 100,  # 100 tokens read from cache
                        "cache_creation": 0,
                    },
                },
            )
        ]
    )

    callbacks = [CallbackHandler(mock_client)]
    chain = prompt | model
    result = chain.invoke({}, config={"callbacks": callbacks})

    assert result.content == "Response using cached prompt context."
    assert mock_client.capture.call_count == 3

    generation_args = mock_client.capture.call_args_list[1][1]
    generation_props = generation_args["properties"]

    assert generation_args["event"] == "$ai_generation"
    assert generation_props["$ai_input_tokens"] == 50
    assert generation_props["$ai_output_tokens"] == 40
    assert generation_props["$ai_cache_read_input_tokens"] == 100
    assert generation_props["$ai_cache_creation_input_tokens"] == 0
    assert generation_props["$ai_reasoning_tokens"] == 0


def test_openai_cache_creation_tokens(mock_client):
    """Test that OpenAI cache creation tokens are captured correctly."""
    prompt = ChatPromptTemplate.from_messages(
        [("user", "Create a cache for this large prompt context")]
    )

    # Mock response with cache creation tokens in input_token_details
    model = FakeMessagesListChatModel(
        responses=[
            AIMessage(
                content="Created cache for the prompt context.",
                usage_metadata={
                    "input_tokens": 2000,
                    "output_tokens": 25,
                    "total_tokens": 2025,
                    "input_token_details": {
                        "cache_creation": 1500,  # 1500 tokens written to cache
                        "cache_read": 0,
                    },
                },
            )
        ]
    )

    callbacks = [CallbackHandler(mock_client)]
    chain = prompt | model
    result = chain.invoke({}, config={"callbacks": callbacks})

    assert result.content == "Created cache for the prompt context."
    assert mock_client.capture.call_count == 3

    generation_args = mock_client.capture.call_args_list[1][1]
    generation_props = generation_args["properties"]

    assert generation_args["event"] == "$ai_generation"
    assert generation_props["$ai_input_tokens"] == 2000
    assert generation_props["$ai_output_tokens"] == 25
    assert generation_props["$ai_cache_creation_input_tokens"] == 1500
    assert generation_props["$ai_cache_read_input_tokens"] == 0
    assert generation_props["$ai_reasoning_tokens"] == 0


def test_combined_reasoning_and_cache_tokens(mock_client):
    """Test that both reasoning tokens and cache tokens can be captured together."""
    prompt = ChatPromptTemplate.from_messages(
        [("user", "Think through this cached problem")]
    )

    # Mock response with both reasoning and cache tokens
    model = FakeMessagesListChatModel(
        responses=[
            AIMessage(
                content="Let me reason through this using cached context...",
                usage_metadata={
                    "input_tokens": 500,
                    "output_tokens": 100,
                    "total_tokens": 600,
                    "input_token_details": {"cache_read": 300, "cache_creation": 0},
                    "output_token_details": {"reasoning": 60},  # 60 reasoning tokens
                },
            )
        ]
    )

    callbacks = [CallbackHandler(mock_client)]
    chain = prompt | model
    result = chain.invoke({}, config={"callbacks": callbacks})

    assert result.content == "Let me reason through this using cached context..."
    assert mock_client.capture.call_count == 3

    generation_args = mock_client.capture.call_args_list[1][1]
    generation_props = generation_args["properties"]

    assert generation_args["event"] == "$ai_generation"
    assert generation_props["$ai_input_tokens"] == 200
    assert generation_props["$ai_output_tokens"] == 100
    assert generation_props["$ai_cache_read_input_tokens"] == 300
    assert generation_props["$ai_cache_creation_input_tokens"] == 0
    assert generation_props["$ai_reasoning_tokens"] == 60


@pytest.mark.skipif(not OPENAI_API_KEY, reason="OPENAI_API_KEY is not set")
def test_openai_reasoning_tokens(mock_client):
    model = ChatOpenAI(
        api_key=OPENAI_API_KEY, model="o4-mini", max_completion_tokens=10
    )
    cb = CallbackHandler(
        mock_client, trace_id="test-trace-id", distinct_id="test-distinct-id"
    )
    model.invoke("what is the weather in sf", config={"callbacks": [cb]})
    call = mock_client.capture.call_args_list[0][1]
    assert call["properties"]["$ai_reasoning_tokens"] is not None
    assert call["properties"]["$ai_input_tokens"] is not None
    assert call["properties"]["$ai_output_tokens"] is not None


def test_callback_handler_without_client():
    """Test that CallbackHandler works properly when no PostHog client is passed."""
    with patch("posthog.ai.langchain.callbacks.setup") as mock_setup:
        mock_client = mock_setup.return_value

        callbacks = CallbackHandler()

        # Verify that setup() was called
        mock_setup.assert_called_once()

        # Verify that the client was set to the result of setup()
        assert callbacks._ph_client == mock_client

        # Test that the callback handler works with a simple chain
        prompt = ChatPromptTemplate.from_messages([("user", "Foo")])
        model = FakeMessagesListChatModel(responses=[AIMessage(content="Bar")])
        chain = prompt | model

        # This should work and call the mock client
        result = chain.invoke({}, config={"callbacks": [callbacks]})
        assert result.content == "Bar"

        # Verify that the mock client was used for capturing events
        assert mock_client.capture.call_count == 3


def test_convert_message_to_dict_tool_calls():
    """Test that _convert_message_to_dict properly converts tool calls in AIMessage."""
    from posthog.ai.langchain.callbacks import _convert_message_to_dict
    from langchain_core.messages import AIMessage
    from langchain_core.messages.tool import ToolCall

    # Create an AIMessage with tool calls
    tool_calls = [
        ToolCall(
            id="call_123",
            name="get_weather",
            args={"city": "San Francisco", "units": "celsius"},
        )
    ]

    ai_message = AIMessage(
        content="I'll check the weather for you.", tool_calls=tool_calls
    )

    # Convert to dict
    result = _convert_message_to_dict(ai_message)

    # Verify the conversion
    assert result["role"] == "assistant"
    assert result["content"] == "I'll check the weather for you."
    assert result["tool_calls"] == [
        {
            "type": "function",
            "id": "call_123",
            "function": {
                "name": "get_weather",
                "arguments": '{"city": "San Francisco", "units": "celsius"}',
            },
        }
    ]


def test_tool_definition(mock_client):
    """Test that tools defined in invocation parameters are captured in $ai_tools property"""
    callbacks = CallbackHandler(mock_client)
    run_id = uuid.uuid4()

    # Define tools to be passed to the invocation parameters
    tools = [
        {
            "type": "function",
            "function": {
                "name": "get_weather",
                "description": "Get the current weather for a specific location",
                "parameters": {
                    "type": "object",
                    "properties": {
                        "location": {
                            "type": "string",
                            "description": "The city or location name to get weather for",
                        }
                    },
                    "required": ["location"],
                },
            },
        }
    ]

    with patch("time.time", return_value=1234567890):
        callbacks._set_llm_metadata(
            {"kwargs": {"openai_api_base": "https://api.openai.com/v1"}},
            run_id,
            messages=[{"role": "user", "content": "hey"}],
            invocation_params={"temperature": 0.7, "tools": tools},
            metadata={"ls_model_name": "gpt-4o-mini", "ls_provider": "openai"},
            name="test",
        )

    expected = GenerationMetadata(
        model="gpt-4o-mini",
        input=[{"role": "user", "content": "hey"}],
        start_time=1234567890,
        model_params={"temperature": 0.7},
        provider="openai",
        base_url="https://api.openai.com/v1",
        name="test",
        tools=tools,
        end_time=None,
    )
    assert callbacks._runs[run_id] == expected

    with patch("time.time", return_value=1234567891):
        run = callbacks._pop_run_metadata(run_id)
    expected.end_time = 1234567891
    assert run == expected
    assert callbacks._runs == {}

    # Now test that the tools are properly captured in the PostHog event
    mock_response = MagicMock()
    mock_response.generations = [[MagicMock()]]

    callbacks._capture_generation(
        trace_id=run_id,
        run_id=run_id,
        run=run,
        output=mock_response,
        parent_run_id=None,
    )

    assert mock_client.capture.call_count == 1
    call_args = mock_client.capture.call_args[1]
    props = call_args["properties"]

    assert call_args["distinct_id"] == run_id
    assert call_args["event"] == "$ai_generation"
    assert props["$ai_provider"] == "openai"
    assert props["$ai_model"] == "gpt-4o-mini"
    assert props["$ai_input"] == [{"role": "user", "content": "hey"}]
    assert props["$ai_model_parameters"] == {"temperature": 0.7}
    assert props["$ai_base_url"] == "https://api.openai.com/v1"
    assert props["$ai_span_name"] == "test"
    assert props["$ai_span_id"] == run_id
    assert props["$ai_trace_id"] == run_id
    assert props["$ai_latency"] == 1.0
    # Verify that tools are captured in the $ai_tools property
    assert props["$ai_tools"] == tools


<<<<<<< HEAD
def test_cache_read_tokens_subtraction_from_input_tokens(mock_client):
    """Test that cache_read_tokens are properly subtracted from input_tokens.

    This tests the logic in callbacks.py lines 757-758:
        if normalized_usage.input_tokens and normalized_usage.cache_read_tokens:
            normalized_usage.input_tokens = max(normalized_usage.input_tokens - normalized_usage.cache_read_tokens, 0)
    """
    prompt = ChatPromptTemplate.from_messages(
        [("user", "Use the cached prompt for this request")]
    )

    # Scenario 1: input_tokens includes cache_read_tokens (typical case)
    # input_tokens=150 includes 100 cache_read tokens, so actual input is 50
    model = FakeMessagesListChatModel(
        responses=[
            AIMessage(
                content="Response using cached prompt context.",
                usage_metadata={
                    "input_tokens": 150,  # Total includes cache reads
                    "output_tokens": 40,
                    "total_tokens": 190,
                    "cache_read_input_tokens": 100,  # 100 tokens read from cache
                },
            )
        ]
    )

    callbacks = [CallbackHandler(mock_client)]
    chain = prompt | model
    result = chain.invoke({}, config={"callbacks": callbacks})

    assert result.content == "Response using cached prompt context."
    assert mock_client.capture.call_count == 3

    generation_args = mock_client.capture.call_args_list[1][1]
    generation_props = generation_args["properties"]

    assert generation_args["event"] == "$ai_generation"
    # Input tokens should be reduced: 150 - 100 = 50
    assert generation_props["$ai_input_tokens"] == 50
    assert generation_props["$ai_output_tokens"] == 40
    assert generation_props["$ai_cache_read_input_tokens"] == 100


def test_cache_read_tokens_subtraction_prevents_negative(mock_client):
    """Test that cache_read_tokens subtraction doesn't result in negative input_tokens.

    This tests the max(..., 0) part of the logic in callbacks.py lines 757-758.
    """
    prompt = ChatPromptTemplate.from_messages(
        [("user", "Edge case with large cache read")]
    )

    # Edge case: cache_read_tokens >= input_tokens
    # This could happen in some API responses where accounting differs
    model = FakeMessagesListChatModel(
        responses=[
            AIMessage(
                content="Response with edge case token counts.",
                usage_metadata={
                    "input_tokens": 80,
                    "output_tokens": 20,
                    "total_tokens": 100,
                    "cache_read_input_tokens": 100,  # More than input_tokens
                },
            )
        ]
    )

    callbacks = [CallbackHandler(mock_client)]
    chain = prompt | model
    result = chain.invoke({}, config={"callbacks": callbacks})

    assert result.content == "Response with edge case token counts."
    assert mock_client.capture.call_count == 3

    generation_args = mock_client.capture.call_args_list[1][1]
    generation_props = generation_args["properties"]

    assert generation_args["event"] == "$ai_generation"
    # Input tokens should be 0, not negative: max(80 - 100, 0) = 0
    assert generation_props["$ai_input_tokens"] == 0
    assert generation_props["$ai_output_tokens"] == 20
    assert generation_props["$ai_cache_read_input_tokens"] == 100


def test_no_cache_read_tokens_no_subtraction(mock_client):
    """Test that when there are no cache_read_tokens, input_tokens remain unchanged.

    This tests the conditional check before the subtraction in callbacks.py line 757.
    """
    prompt = ChatPromptTemplate.from_messages(
        [("user", "Normal request without cache")]
    )

    # No cache usage - input_tokens should remain as-is
    model = FakeMessagesListChatModel(
        responses=[
            AIMessage(
                content="Response without cache.",
                usage_metadata={
                    "input_tokens": 100,
                    "output_tokens": 30,
                    "total_tokens": 130,
                    # No cache_read_input_tokens
                },
            )
        ]
    )

    callbacks = [CallbackHandler(mock_client)]
    chain = prompt | model
    result = chain.invoke({}, config={"callbacks": callbacks})

    assert result.content == "Response without cache."
    assert mock_client.capture.call_count == 3

    generation_args = mock_client.capture.call_args_list[1][1]
    generation_props = generation_args["properties"]

    assert generation_args["event"] == "$ai_generation"
    # Input tokens should remain unchanged at 100
    assert generation_props["$ai_input_tokens"] == 100
    assert generation_props["$ai_output_tokens"] == 30
    assert generation_props["$ai_cache_read_input_tokens"] == 0


def test_zero_input_tokens_with_cache_read(mock_client):
    """Test edge case where input_tokens is 0 but cache_read_tokens exist.

    This tests the falsy check in the conditional (line 757).
    """
    prompt = ChatPromptTemplate.from_messages([("user", "Edge case query")])

    # Edge case: input_tokens is 0 (falsy), should skip subtraction
    model = FakeMessagesListChatModel(
        responses=[
            AIMessage(
                content="Response.",
                usage_metadata={
                    "input_tokens": 0,
                    "output_tokens": 10,
                    "total_tokens": 10,
                    "cache_read_input_tokens": 50,
                },
            )
        ]
    )

    callbacks = [CallbackHandler(mock_client)]
    chain = prompt | model
    result = chain.invoke({}, config={"callbacks": callbacks})

    assert result.content == "Response."
    assert mock_client.capture.call_count == 3

    generation_args = mock_client.capture.call_args_list[1][1]
    generation_props = generation_args["properties"]

    assert generation_args["event"] == "$ai_generation"
    # Input tokens should remain 0 (no subtraction because input_tokens is falsy)
    assert generation_props["$ai_input_tokens"] == 0
    assert generation_props["$ai_output_tokens"] == 10
    assert generation_props["$ai_cache_read_input_tokens"] == 50


def test_cache_write_tokens_not_subtracted_from_input(mock_client):
    """Test that cache_creation_input_tokens (cache write) do NOT affect input_tokens.

    Only cache_read_tokens should be subtracted from input_tokens, not cache_write_tokens.
    """
    prompt = ChatPromptTemplate.from_messages([("user", "Create cache")])

    # Cache creation without cache read
    model = FakeMessagesListChatModel(
        responses=[
            AIMessage(
                content="Creating cache.",
                usage_metadata={
                    "input_tokens": 1000,
                    "output_tokens": 20,
                    "total_tokens": 1020,
                    "cache_creation_input_tokens": 800,  # Cache write, not read
                },
            )
        ]
    )

    callbacks = [CallbackHandler(mock_client)]
    chain = prompt | model
    result = chain.invoke({}, config={"callbacks": callbacks})

    assert result.content == "Creating cache."
    assert mock_client.capture.call_count == 3

    generation_args = mock_client.capture.call_args_list[1][1]
    generation_props = generation_args["properties"]

    assert generation_args["event"] == "$ai_generation"
    # Input tokens should NOT be reduced by cache_creation_input_tokens
    assert generation_props["$ai_input_tokens"] == 1000
    assert generation_props["$ai_output_tokens"] == 20
    assert generation_props["$ai_cache_creation_input_tokens"] == 800
    assert generation_props["$ai_cache_read_input_tokens"] == 0
=======
def test_agent_action_and_finish_imports():
    """
    Regression test for LangChain 1.0+ compatibility (Issue #362).
    Verifies that AgentAction and AgentFinish can be imported and used.
    This test ensures the imports work with both LangChain 0.x and 1.0+.
    """
    # Import the types that caused the compatibility issue
    try:
        from langchain_core.agents import AgentAction, AgentFinish
    except (ImportError, ModuleNotFoundError):
        from langchain.schema.agent import AgentAction, AgentFinish  # type: ignore

    # Verify they're available in the callbacks module
    from posthog.ai.langchain.callbacks import CallbackHandler

    # Test on_agent_action with mock data
    mock_client = MagicMock()
    callbacks = CallbackHandler(mock_client)
    run_id = uuid.uuid4()
    parent_run_id = uuid.uuid4()

    # Create mock AgentAction
    action = AgentAction(tool="test_tool", tool_input="test_input", log="test_log")

    # Should not raise an exception
    callbacks.on_agent_action(action, run_id=run_id, parent_run_id=parent_run_id)

    # Verify parent was set
    assert run_id in callbacks._parent_tree
    assert callbacks._parent_tree[run_id] == parent_run_id

    # Test on_agent_finish with mock data
    finish = AgentFinish(return_values={"output": "test_output"}, log="finish_log")

    # Should not raise an exception
    callbacks.on_agent_finish(finish, run_id=run_id, parent_run_id=parent_run_id)

    # Verify capture was called
    assert mock_client.capture.call_count == 1
    call_args = mock_client.capture.call_args[1]
    assert call_args["event"] == "$ai_span"
>>>>>>> 46589f93
<|MERGE_RESOLUTION|>--- conflicted
+++ resolved
@@ -1879,7 +1879,6 @@
     assert props["$ai_tools"] == tools
 
 
-<<<<<<< HEAD
 def test_cache_read_tokens_subtraction_from_input_tokens(mock_client):
     """Test that cache_read_tokens are properly subtracted from input_tokens.
 
@@ -2084,7 +2083,8 @@
     assert generation_props["$ai_output_tokens"] == 20
     assert generation_props["$ai_cache_creation_input_tokens"] == 800
     assert generation_props["$ai_cache_read_input_tokens"] == 0
-=======
+
+
 def test_agent_action_and_finish_imports():
     """
     Regression test for LangChain 1.0+ compatibility (Issue #362).
@@ -2125,5 +2125,4 @@
     # Verify capture was called
     assert mock_client.capture.call_count == 1
     call_args = mock_client.capture.call_args[1]
-    assert call_args["event"] == "$ai_span"
->>>>>>> 46589f93
+    assert call_args["event"] == "$ai_span"