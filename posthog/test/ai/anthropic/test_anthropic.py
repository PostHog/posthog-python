--- conflicted
+++ resolved
@@ -277,22 +277,6 @@
     assert isinstance(props["$ai_latency"], float)
 
 
-<<<<<<< HEAD
-def test_core_model_params(mock_client, mock_anthropic_response):
-    with patch("anthropic.resources.Messages.create", return_value=mock_anthropic_response):
-        client = Anthropic(api_key="test-key", posthog_client=mock_client)
-        response = client.messages.create(
-            model="claude-3-opus-20240229",
-            temperature=0.5,
-            max_tokens=100,
-            stream=False,
-            messages=[{"role": "user", "content": "Hello"}],
-            posthog_distinct_id="test-id",
-            posthog_properties={"foo": "bar"},
-        )
-
-        assert response == mock_anthropic_response
-=======
 def test_streaming_system_prompt(mock_client, mock_anthropic_stream):
     with patch("anthropic.resources.Messages.create", return_value=mock_anthropic_stream):
         client = Anthropic(api_key="test-key", posthog_client=mock_client)
@@ -308,19 +292,10 @@
 
         # Wait a bit to ensure the capture is called
         time.sleep(0.1)
->>>>>>> 80f0b3e5
-        assert mock_client.capture.call_count == 1
-
-        call_args = mock_client.capture.call_args[1]
-        props = call_args["properties"]
-<<<<<<< HEAD
-        assert props["$ai_model_parameters"] == {"temperature": 0.5, "max_tokens": 100, "stream": False}
-        assert props["$ai_temperature"] == 0.5
-        assert props["$ai_max_tokens"] == 100
-        assert props["$ai_stream"] == False
-        assert props["foo"] == "bar"
-=======
-
+        assert mock_client.capture.call_count == 1
+
+        call_args = mock_client.capture.call_args[1]
+        props = call_args["properties"]
         assert props["$ai_input"] == [{"role": "system", "content": "Foo"}, {"role": "user", "content": "Bar"}]
 
 
@@ -349,4 +324,24 @@
         {"role": "system", "content": "You must always answer with 'Bar'."},
         {"role": "user", "content": "Foo"},
     ]
->>>>>>> 80f0b3e5
+
+def test_core_model_params(mock_client, mock_anthropic_response):
+    with patch("anthropic.resources.Messages.create", return_value=mock_anthropic_response):
+        client = Anthropic(api_key="test-key", posthog_client=mock_client)
+        response = client.messages.create(
+            model="claude-3-opus-20240229",
+            temperature=0.5,
+            max_tokens=100,
+            stream=False,
+            messages=[{"role": "user", "content": "Hello"}],
+            posthog_distinct_id="test-id",
+            posthog_properties={"foo": "bar"},
+        )
+
+        assert response == mock_anthropic_response
+        props = mock_client.capture.call_args[1]["properties"]
+        assert props["$ai_model_parameters"] == {"temperature": 0.5, "max_tokens": 100, "stream": False}
+        assert props["$ai_temperature"] == 0.5
+        assert props["$ai_max_tokens"] == 100
+        assert props["$ai_stream"] == False
+        assert props["foo"] == "bar"