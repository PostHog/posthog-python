from unittest.mock import MagicMock, patch

import pytest

try:
    from google import genai as google_genai

    from posthog.ai.gemini import Client

    GEMINI_AVAILABLE = True
except ImportError:
    GEMINI_AVAILABLE = False

pytestmark = pytest.mark.skipif(
    not GEMINI_AVAILABLE, reason="Google Gemini package is not available"
)


@pytest.fixture
def mock_client():
    with patch("posthog.client.Client") as mock_client:
        mock_client.privacy_mode = False
        yield mock_client


@pytest.fixture
def mock_gemini_response():
    mock_response = MagicMock()
    mock_response.text = "Test response from Gemini"

    mock_usage = MagicMock()
    mock_usage.prompt_token_count = 20
    mock_usage.candidates_token_count = 10
    mock_response.usage_metadata = mock_usage

    mock_candidate = MagicMock()
    mock_candidate.text = "Test response from Gemini"
    mock_content = MagicMock()
    mock_part = MagicMock()
    mock_part.text = "Test response from Gemini"
    mock_content.parts = [mock_part]
    mock_candidate.content = mock_content
    mock_response.candidates = [mock_candidate]

    return mock_response


@pytest.fixture
def mock_google_genai_client():
    """Mock for the new google-genai Client"""
    with patch.object(google_genai, "Client") as mock_client_class:
        mock_client_instance = MagicMock()
        mock_models = MagicMock()
        mock_client_instance.models = mock_models
        mock_client_class.return_value = mock_client_instance
        yield mock_client_instance


@pytest.fixture
def mock_gemini_response_with_function_calls():
    mock_response = MagicMock()

    # Mock usage metadata
    mock_usage = MagicMock()
    mock_usage.prompt_token_count = 25
    mock_usage.candidates_token_count = 15
    mock_response.usage_metadata = mock_usage

    # Mock function call
    mock_function_call = MagicMock()
    mock_function_call.name = "get_current_weather"
    mock_function_call.args = {"location": "San Francisco"}

    # Mock text part 1
    mock_text_part1 = MagicMock()
    mock_text_part1.text = "I'll check the weather for you."
    # Make hasattr(part, "text") return True
    type(mock_text_part1).text = mock_text_part1.text

    # Mock text part 2
    mock_text_part2 = MagicMock()
    mock_text_part2.text = " Let me look that up."
    type(mock_text_part2).text = mock_text_part2.text

    # Mock function call part - need to ensure hasattr() works correctly
    mock_function_part = MagicMock()
    mock_function_part.function_call = mock_function_call
    # Make hasattr(part, "function_call") return True
    type(mock_function_part).function_call = mock_function_part.function_call
    # Ensure hasattr(part, "text") returns False for the function part
    del mock_function_part.text

    # Mock content with 2 text parts and 1 function call part
    mock_content = MagicMock()
    mock_content.parts = [mock_text_part1, mock_text_part2, mock_function_part]

    # Mock candidate
    mock_candidate = MagicMock()
    mock_candidate.content = mock_content
    mock_response.candidates = [mock_candidate]

    return mock_response


@pytest.fixture
def mock_gemini_response_function_calls_only():
    mock_response = MagicMock()

    # Mock usage metadata
    mock_usage = MagicMock()
    mock_usage.prompt_token_count = 30
    mock_usage.candidates_token_count = 12
    mock_response.usage_metadata = mock_usage

    # Mock function call
    mock_function_call = MagicMock()
    mock_function_call.name = "get_current_weather"
    mock_function_call.args = {"location": "New York", "unit": "fahrenheit"}

    # Mock function call part (no text part) - need to ensure hasattr() works correctly
    mock_function_part = MagicMock()
    mock_function_part.function_call = mock_function_call
    # Make hasattr(part, "function_call") return True
    type(mock_function_part).function_call = mock_function_part.function_call
    # Ensure hasattr(part, "text") returns False for the function part
    del mock_function_part.text

    # Mock content with only function call part
    mock_content = MagicMock()
    mock_content.parts = [mock_function_part]

    # Mock candidate
    mock_candidate = MagicMock()
    mock_candidate.content = mock_content
    mock_response.candidates = [mock_candidate]

    return mock_response


def test_new_client_basic_generation(
    mock_client, mock_google_genai_client, mock_gemini_response
):
    """Test the new Client/Models API structure"""
    mock_google_genai_client.models.generate_content.return_value = mock_gemini_response

    client = Client(api_key="test-key", posthog_client=mock_client)

    response = client.models.generate_content(
        model="gemini-2.0-flash",
        contents=["Tell me a fun fact about hedgehogs"],
        posthog_distinct_id="test-id",
        posthog_properties={"foo": "bar"},
    )

    assert response == mock_gemini_response
    assert mock_client.capture.call_count == 1

    call_args = mock_client.capture.call_args[1]
    props = call_args["properties"]

    assert call_args["distinct_id"] == "test-id"
    assert call_args["event"] == "$ai_generation"
    assert props["$ai_provider"] == "gemini"
    assert props["$ai_model"] == "gemini-2.0-flash"
    assert props["$ai_input_tokens"] == 20
    assert props["$ai_output_tokens"] == 10
    assert props["foo"] == "bar"
    assert "$ai_trace_id" in props
    assert props["$ai_latency"] > 0


def test_new_client_streaming_with_generate_content_stream(
    mock_client, mock_google_genai_client
):
    """Test the new generate_content_stream method"""

    def mock_streaming_response():
        mock_chunk1 = MagicMock()
        mock_chunk1.text = "Hello "
        mock_usage1 = MagicMock()
        mock_usage1.prompt_token_count = 10
        mock_usage1.candidates_token_count = 5
        mock_chunk1.usage_metadata = mock_usage1

        mock_chunk2 = MagicMock()
        mock_chunk2.text = "world!"
        mock_usage2 = MagicMock()
        mock_usage2.prompt_token_count = 10
        mock_usage2.candidates_token_count = 10
        mock_chunk2.usage_metadata = mock_usage2

        yield mock_chunk1
        yield mock_chunk2

    # Mock the generate_content_stream method
    mock_google_genai_client.models.generate_content_stream.return_value = (
        mock_streaming_response()
    )

    client = Client(api_key="test-key", posthog_client=mock_client)

    response = client.models.generate_content_stream(
        model="gemini-2.0-flash",
        contents=["Write a short story"],
        posthog_distinct_id="test-id",
        posthog_properties={"feature": "streaming"},
    )

    chunks = list(response)
    assert len(chunks) == 2
    assert chunks[0].text == "Hello "
    assert chunks[1].text == "world!"

    # Check that the streaming event was captured
    assert mock_client.capture.call_count == 1
    call_args = mock_client.capture.call_args[1]
    props = call_args["properties"]

    assert call_args["distinct_id"] == "test-id"
    assert call_args["event"] == "$ai_generation"
    assert props["$ai_provider"] == "gemini"
    assert props["$ai_model"] == "gemini-2.0-flash"
    assert props["$ai_input_tokens"] == 10
    assert props["$ai_output_tokens"] == 10
    assert props["feature"] == "streaming"
    assert isinstance(props["$ai_latency"], float)


def test_new_client_groups(mock_client, mock_google_genai_client, mock_gemini_response):
    """Test groups functionality with new Client API"""
    mock_google_genai_client.models.generate_content.return_value = mock_gemini_response

    client = Client(api_key="test-key", posthog_client=mock_client)

    client.models.generate_content(
        model="gemini-2.0-flash",
        contents=["Hello"],
        posthog_distinct_id="test-id",
        posthog_groups={"company": "company_123"},
    )

    call_args = mock_client.capture.call_args[1]
    assert call_args["groups"] == {"company": "company_123"}


def test_new_client_privacy_mode_local(
    mock_client, mock_google_genai_client, mock_gemini_response
):
    """Test local privacy mode with new Client API"""
    mock_google_genai_client.models.generate_content.return_value = mock_gemini_response

    client = Client(api_key="test-key", posthog_client=mock_client)

    client.models.generate_content(
        model="gemini-2.0-flash",
        contents=["Hello"],
        posthog_distinct_id="test-id",
        posthog_privacy_mode=True,
    )

    call_args = mock_client.capture.call_args[1]
    props = call_args["properties"]
    assert props["$ai_input"] is None
    assert props["$ai_output_choices"] is None


def test_new_client_privacy_mode_global(
    mock_client, mock_google_genai_client, mock_gemini_response
):
    """Test global privacy mode with new Client API"""
    mock_client.privacy_mode = True

    mock_google_genai_client.models.generate_content.return_value = mock_gemini_response

    client = Client(api_key="test-key", posthog_client=mock_client)

    client.models.generate_content(
        model="gemini-2.0-flash",
        contents=["Hello"],
        posthog_distinct_id="test-id",
    )

    call_args = mock_client.capture.call_args[1]
    props = call_args["properties"]
    assert props["$ai_input"] is None
    assert props["$ai_output_choices"] is None


def test_new_client_different_input_formats(
    mock_client, mock_google_genai_client, mock_gemini_response
):
    """Test different input formats with new Client API"""
    mock_google_genai_client.models.generate_content.return_value = mock_gemini_response

    client = Client(api_key="test-key", posthog_client=mock_client)

    # Test string input
    client.models.generate_content(
        model="gemini-2.0-flash", contents="Hello", posthog_distinct_id="test-id"
    )
    call_args = mock_client.capture.call_args[1]
    props = call_args["properties"]
    assert props["$ai_input"] == [{"role": "user", "content": "Hello"}]

    # Test list input
    mock_client.capture.reset_mock()
    mock_part = MagicMock()
    mock_part.text = "List item"
    client.models.generate_content(
        model="gemini-2.0-flash", contents=[mock_part], posthog_distinct_id="test-id"
    )
    call_args = mock_client.capture.call_args[1]
    props = call_args["properties"]
    assert props["$ai_input"] == [{"role": "user", "content": "List item"}]


def test_new_client_model_parameters(
    mock_client, mock_google_genai_client, mock_gemini_response
):
    """Test model parameters with new Client API"""
    mock_google_genai_client.models.generate_content.return_value = mock_gemini_response

    client = Client(api_key="test-key", posthog_client=mock_client)

    client.models.generate_content(
        model="gemini-2.0-flash",
        contents=["Hello"],
        posthog_distinct_id="test-id",
        temperature=0.7,
        max_tokens=100,
    )

    call_args = mock_client.capture.call_args[1]
    props = call_args["properties"]
    assert props["$ai_model_parameters"]["temperature"] == 0.7
    assert props["$ai_model_parameters"]["max_tokens"] == 100


def test_new_client_default_settings(
    mock_client, mock_google_genai_client, mock_gemini_response
):
    """Test client with default PostHog settings"""
    mock_google_genai_client.models.generate_content.return_value = mock_gemini_response

    client = Client(
        api_key="test-key",
        posthog_client=mock_client,
        posthog_distinct_id="default_user",
        posthog_properties={"team": "ai"},
        posthog_privacy_mode=False,
        posthog_groups={"company": "acme_corp"},
    )

    # Call without overriding defaults
    client.models.generate_content(model="gemini-2.0-flash", contents=["Hello"])

    call_args = mock_client.capture.call_args[1]
    props = call_args["properties"]

    assert call_args["distinct_id"] == "default_user"
    assert call_args["groups"] == {"company": "acme_corp"}
    assert props["team"] == "ai"


def test_new_client_override_defaults(
    mock_client, mock_google_genai_client, mock_gemini_response
):
    """Test overriding client defaults per call"""
    mock_google_genai_client.models.generate_content.return_value = mock_gemini_response

    client = Client(
        api_key="test-key",
        posthog_client=mock_client,
        posthog_distinct_id="default_user",
        posthog_properties={"team": "ai"},
        posthog_privacy_mode=False,
        posthog_groups={"company": "acme_corp"},
    )

    # Override defaults in call
    client.models.generate_content(
        model="gemini-2.0-flash",
        contents=["Hello"],
        posthog_distinct_id="specific_user",
        posthog_properties={"feature": "chat", "urgent": True},
        posthog_privacy_mode=True,
        posthog_groups={"organization": "special_org"},
    )

    call_args = mock_client.capture.call_args[1]
    props = call_args["properties"]

    # Check overrides
    assert call_args["distinct_id"] == "specific_user"
    assert call_args["groups"] == {"organization": "special_org"}
    assert props["$ai_input"] is None  # privacy mode was overridden

    # Check merged properties (defaults + call-specific)
    assert props["team"] == "ai"  # from defaults
    assert props["feature"] == "chat"  # from call
    assert props["urgent"] is True  # from call


<<<<<<< HEAD
def test_vertex_ai_parameters_passed_through(
    mock_client, mock_google_genai_client, mock_gemini_response
):
    """Test that Vertex AI parameters are properly passed to genai.Client"""
    mock_google_genai_client.models.generate_content.return_value = mock_gemini_response

    # Mock credentials object
    mock_credentials = MagicMock()
    mock_debug_config = MagicMock()
    mock_http_options = MagicMock()

    # Create client with Vertex AI parameters
    Client(
        vertexai=True,
        credentials=mock_credentials,
        project="test-project",
        location="us-central1",
        debug_config=mock_debug_config,
        http_options=mock_http_options,
        posthog_client=mock_client,
    )

    # Verify genai.Client was called with correct parameters
    google_genai.Client.assert_called_once_with(
        vertexai=True,
        credentials=mock_credentials,
        project="test-project",
        location="us-central1",
        debug_config=mock_debug_config,
        http_options=mock_http_options,
    )


def test_api_key_mode(mock_client, mock_google_genai_client):
    """Test API key authentication mode"""

    # Create client with just API key (traditional mode)
    Client(
        api_key="test-api-key",
        posthog_client=mock_client,
    )

    # Verify genai.Client was called with only api_key
    google_genai.Client.assert_called_once_with(api_key="test-api-key")


def test_vertex_ai_mode_with_optional_api_key(
    mock_client, mock_google_genai_client, mock_gemini_response
):
    """Test Vertex AI mode with optional API key"""
    mock_google_genai_client.models.generate_content.return_value = mock_gemini_response

    mock_credentials = MagicMock()

    # Create client with Vertex AI + API key
    Client(
        vertexai=True,
        api_key="test-api-key",
        credentials=mock_credentials,
        project="test-project",
        posthog_client=mock_client,
    )

    # Verify genai.Client was called with both Vertex AI params and API key
    google_genai.Client.assert_called_once_with(
        vertexai=True,
        api_key="test-api-key",
        credentials=mock_credentials,
        project="test-project",
    )
=======
def test_tool_use_response(mock_client, mock_google_genai_client, mock_gemini_response):
    """Test that tools defined in config are captured in $ai_tools property"""
    mock_google_genai_client.models.generate_content.return_value = mock_gemini_response

    client = Client(api_key="test-key", posthog_client=mock_client)

    # Create mock tools configuration
    mock_tool = MagicMock()
    mock_tool.function_declarations = [
        MagicMock(
            name="get_current_weather",
            description="Gets the current weather for a given location.",
            parameters=MagicMock(
                type="OBJECT",
                properties={
                    "location": MagicMock(
                        type="STRING",
                        description="The city and state, e.g. San Francisco, CA",
                    )
                },
                required=["location"],
            ),
        )
    ]

    mock_config = MagicMock()
    mock_config.tools = [mock_tool]

    response = client.models.generate_content(
        model="gemini-2.5-flash",
        contents=["hey"],
        config=mock_config,
        posthog_distinct_id="test-id",
        posthog_properties={"foo": "bar"},
    )

    assert response == mock_gemini_response
    assert mock_client.capture.call_count == 1

    call_args = mock_client.capture.call_args[1]
    props = call_args["properties"]

    assert call_args["distinct_id"] == "test-id"
    assert call_args["event"] == "$ai_generation"
    assert props["$ai_provider"] == "gemini"
    assert props["$ai_model"] == "gemini-2.5-flash"
    assert props["$ai_input"] == [{"role": "user", "content": "hey"}]
    assert props["$ai_output_choices"] == [
        {
            "role": "assistant",
            "content": [{"type": "text", "text": "Test response from Gemini"}],
        }
    ]
    assert props["$ai_input_tokens"] == 20
    assert props["$ai_output_tokens"] == 10
    assert props["$ai_http_status"] == 200
    assert props["foo"] == "bar"
    assert isinstance(props["$ai_latency"], float)
    # Verify that tools are captured in the $ai_tools property
    assert props["$ai_tools"] == [mock_tool]


def test_function_calls_in_output_choices(
    mock_client, mock_google_genai_client, mock_gemini_response_with_function_calls
):
    """Test that function calls are properly included in $ai_output_choices"""
    mock_google_genai_client.models.generate_content.return_value = (
        mock_gemini_response_with_function_calls
    )

    client = Client(api_key="test-key", posthog_client=mock_client)

    response = client.models.generate_content(
        model="gemini-2.5-flash",
        contents=["What's the weather in San Francisco?"],
        posthog_distinct_id="test-id",
    )

    assert response == mock_gemini_response_with_function_calls
    assert mock_client.capture.call_count == 1

    call_args = mock_client.capture.call_args[1]
    props = call_args["properties"]

    assert call_args["distinct_id"] == "test-id"
    assert call_args["event"] == "$ai_generation"
    assert props["$ai_provider"] == "gemini"
    assert props["$ai_model"] == "gemini-2.5-flash"
    assert props["$ai_output_choices"] == [
        {
            "role": "assistant",
            "content": [
                {"type": "text", "text": "I'll check the weather for you."},
                {"type": "text", "text": " Let me look that up."},
                {
                    "type": "function",
                    "function": {
                        "name": "get_current_weather",
                        "arguments": {"location": "San Francisco"},
                    },
                },
            ],
        }
    ]

    # Check token usage
    assert props["$ai_input_tokens"] == 25
    assert props["$ai_output_tokens"] == 15
    assert props["$ai_http_status"] == 200


def test_function_calls_only_no_content(
    mock_client, mock_google_genai_client, mock_gemini_response_function_calls_only
):
    """Test function calls without text content in $ai_output_choices"""
    mock_google_genai_client.models.generate_content.return_value = (
        mock_gemini_response_function_calls_only
    )

    client = Client(api_key="test-key", posthog_client=mock_client)

    response = client.models.generate_content(
        model="gemini-2.5-flash",
        contents=["Get weather for New York"],
        posthog_distinct_id="test-id",
    )

    assert response == mock_gemini_response_function_calls_only
    assert mock_client.capture.call_count == 1

    call_args = mock_client.capture.call_args[1]
    props = call_args["properties"]

    assert call_args["distinct_id"] == "test-id"
    assert call_args["event"] == "$ai_generation"
    assert props["$ai_provider"] == "gemini"
    assert props["$ai_model"] == "gemini-2.5-flash"
    assert props["$ai_output_choices"] == [
        {
            "role": "assistant",
            "content": [
                {
                    "type": "function",
                    "function": {
                        "name": "get_current_weather",
                        "arguments": {"location": "New York", "unit": "fahrenheit"},
                    },
                }
            ],
        }
    ]

    # Check token usage
    assert props["$ai_input_tokens"] == 30
    assert props["$ai_output_tokens"] == 12
    assert props["$ai_http_status"] == 200
>>>>>>> 07cf32bb
<|MERGE_RESOLUTION|>--- conflicted
+++ resolved
@@ -401,7 +401,6 @@
     assert props["urgent"] is True  # from call
 
 
-<<<<<<< HEAD
 def test_vertex_ai_parameters_passed_through(
     mock_client, mock_google_genai_client, mock_gemini_response
 ):
@@ -472,7 +471,7 @@
         credentials=mock_credentials,
         project="test-project",
     )
-=======
+
 def test_tool_use_response(mock_client, mock_google_genai_client, mock_gemini_response):
     """Test that tools defined in config are captured in $ai_tools property"""
     mock_google_genai_client.models.generate_content.return_value = mock_gemini_response
@@ -628,5 +627,4 @@
     # Check token usage
     assert props["$ai_input_tokens"] == 30
     assert props["$ai_output_tokens"] == 12
-    assert props["$ai_http_status"] == 200
->>>>>>> 07cf32bb
+    assert props["$ai_http_status"] == 200