<<<<<<< HEAD
import re
=======
import os
>>>>>>> b6dbff1c
import unittest

from posthog.ai.sanitization import (
    redact_base64_data_url,
    sanitize_openai,
    sanitize_openai_response,
    sanitize_anthropic,
    sanitize_gemini,
    sanitize_langchain,
    is_base64_data_url,
    is_raw_base64,
    REDACTED_IMAGE_PLACEHOLDER,
)
from posthog.request import build_ai_multipart_request


class TestSanitization(unittest.TestCase):
    def setUp(self):
        self.sample_base64_image = "data:image/jpeg;base64,/9j/4AAQSkZJRgABAQAAAQ..."
        self.sample_base64_png = "data:image/png;base64,iVBORw0KGgoAAAANSUhEUgAAAAUA..."
        self.regular_url = "https://example.com/image.jpg"
        self.raw_base64 = "iVBORw0KGgoAAAANSUhEUgAAAAEAAAABCAYAAAAfFcSJAAAADUl=="

    def test_is_base64_data_url(self):
        self.assertTrue(is_base64_data_url(self.sample_base64_image))
        self.assertTrue(is_base64_data_url(self.sample_base64_png))
        self.assertFalse(is_base64_data_url(self.regular_url))
        self.assertFalse(is_base64_data_url("regular text"))

    def test_is_raw_base64(self):
        self.assertTrue(is_raw_base64(self.raw_base64))
        self.assertFalse(is_raw_base64("short"))
        self.assertFalse(is_raw_base64(self.regular_url))
        self.assertFalse(is_raw_base64("/path/to/file"))

    def test_redact_base64_data_url(self):
        self.assertEqual(
            redact_base64_data_url(self.sample_base64_image), REDACTED_IMAGE_PLACEHOLDER
        )
        self.assertEqual(
            redact_base64_data_url(self.sample_base64_png), REDACTED_IMAGE_PLACEHOLDER
        )
        self.assertEqual(redact_base64_data_url(self.regular_url), self.regular_url)
        self.assertEqual(redact_base64_data_url(None), None)
        self.assertEqual(redact_base64_data_url(123), 123)

    def test_sanitize_openai(self):
        input_data = [
            {
                "role": "user",
                "content": [
                    {"type": "text", "text": "What is in this image?"},
                    {
                        "type": "image_url",
                        "image_url": {
                            "url": self.sample_base64_image,
                            "detail": "high",
                        },
                    },
                ],
            }
        ]

        result = sanitize_openai(input_data)

        self.assertEqual(result[0]["content"][0]["text"], "What is in this image?")
        self.assertEqual(
            result[0]["content"][1]["image_url"]["url"], REDACTED_IMAGE_PLACEHOLDER
        )
        self.assertEqual(result[0]["content"][1]["image_url"]["detail"], "high")

    def test_sanitize_openai_preserves_regular_urls(self):
        input_data = [
            {
                "role": "user",
                "content": [
                    {
                        "type": "image_url",
                        "image_url": {"url": self.regular_url},
                    }
                ],
            }
        ]

        result = sanitize_openai(input_data)
        self.assertEqual(result[0]["content"][0]["image_url"]["url"], self.regular_url)

    def test_sanitize_openai_response(self):
        input_data = [
            {
                "role": "user",
                "content": [
                    {
                        "type": "input_image",
                        "image_url": self.sample_base64_image,
                    }
                ],
            }
        ]

        result = sanitize_openai_response(input_data)
        self.assertEqual(
            result[0]["content"][0]["image_url"], REDACTED_IMAGE_PLACEHOLDER
        )

    def test_sanitize_anthropic(self):
        input_data = [
            {
                "role": "user",
                "content": [
                    {"type": "text", "text": "What is in this image?"},
                    {
                        "type": "image",
                        "source": {
                            "type": "base64",
                            "media_type": "image/jpeg",
                            "data": "base64data",
                        },
                    },
                ],
            }
        ]

        result = sanitize_anthropic(input_data)

        self.assertEqual(result[0]["content"][0]["text"], "What is in this image?")
        self.assertEqual(
            result[0]["content"][1]["source"]["data"], REDACTED_IMAGE_PLACEHOLDER
        )
        self.assertEqual(result[0]["content"][1]["source"]["type"], "base64")
        self.assertEqual(result[0]["content"][1]["source"]["media_type"], "image/jpeg")

    def test_sanitize_gemini(self):
        input_data = [
            {
                "parts": [
                    {"text": "What is in this image?"},
                    {
                        "inline_data": {
                            "mime_type": "image/jpeg",
                            "data": "base64data",
                        }
                    },
                ]
            }
        ]

        result = sanitize_gemini(input_data)

        self.assertEqual(result[0]["parts"][0]["text"], "What is in this image?")
        self.assertEqual(
            result[0]["parts"][1]["inline_data"]["data"], REDACTED_IMAGE_PLACEHOLDER
        )
        self.assertEqual(
            result[0]["parts"][1]["inline_data"]["mime_type"], "image/jpeg"
        )

    def test_sanitize_langchain_openai_style(self):
        input_data = [
            {
                "role": "user",
                "content": [
                    {
                        "type": "image_url",
                        "image_url": {"url": self.sample_base64_image},
                    }
                ],
            }
        ]

        result = sanitize_langchain(input_data)
        self.assertEqual(
            result[0]["content"][0]["image_url"]["url"], REDACTED_IMAGE_PLACEHOLDER
        )

    def test_sanitize_langchain_anthropic_style(self):
        input_data = [
            {
                "role": "user",
                "content": [
                    {
                        "type": "image",
                        "source": {"data": "base64data"},
                    }
                ],
            }
        ]

        result = sanitize_langchain(input_data)
        self.assertEqual(
            result[0]["content"][0]["source"]["data"], REDACTED_IMAGE_PLACEHOLDER
        )

    def test_sanitize_with_data_url_format(self):
        # Test that data URLs are properly detected and redacted across providers
        data_url = "data:image/jpeg;base64,/9j/4AAQSkZJRgABAQAAAQABAAD"

        # OpenAI format
        openai_data = [
            {
                "role": "user",
                "content": [{"type": "image_url", "image_url": {"url": data_url}}],
            }
        ]
        result = sanitize_openai(openai_data)
        self.assertEqual(
            result[0]["content"][0]["image_url"]["url"], REDACTED_IMAGE_PLACEHOLDER
        )

        # Anthropic format
        anthropic_data = [
            {
                "role": "user",
                "content": [
                    {
                        "type": "image",
                        "source": {
                            "type": "base64",
                            "media_type": "image/jpeg",
                            "data": data_url,
                        },
                    }
                ],
            }
        ]
        result = sanitize_anthropic(anthropic_data)
        self.assertEqual(
            result[0]["content"][0]["source"]["data"], REDACTED_IMAGE_PLACEHOLDER
        )

        # LangChain format
        langchain_data = [
            {"role": "user", "content": [{"type": "image", "data": data_url}]}
        ]
        result = sanitize_langchain(langchain_data)
        self.assertEqual(result[0]["content"][0]["data"], REDACTED_IMAGE_PLACEHOLDER)

    def test_sanitize_with_raw_base64(self):
        # Test that raw base64 strings (without data URL prefix) are detected
        raw_base64 = "iVBORw0KGgoAAAANSUhEUgAAAAEAAAABCAYAAAAfFcSJAAAADUl=="

        # Test with Anthropic format
        anthropic_data = [
            {
                "role": "user",
                "content": [
                    {
                        "type": "image",
                        "source": {
                            "type": "base64",
                            "media_type": "image/png",
                            "data": raw_base64,
                        },
                    }
                ],
            }
        ]
        result = sanitize_anthropic(anthropic_data)
        self.assertEqual(
            result[0]["content"][0]["source"]["data"], REDACTED_IMAGE_PLACEHOLDER
        )

        # Test with Gemini format
        gemini_data = [
            {"parts": [{"inline_data": {"mime_type": "image/png", "data": raw_base64}}]}
        ]
        result = sanitize_gemini(gemini_data)
        self.assertEqual(
            result[0]["parts"][0]["inline_data"]["data"], REDACTED_IMAGE_PLACEHOLDER
        )

    def test_sanitize_preserves_regular_content(self):
        # Ensure non-base64 content is preserved across all providers
        regular_url = "https://example.com/image.jpg"
        text_content = "What do you see?"

        # OpenAI
        openai_data = [
            {
                "role": "user",
                "content": [
                    {"type": "text", "text": text_content},
                    {"type": "image_url", "image_url": {"url": regular_url}},
                ],
            }
        ]
        result = sanitize_openai(openai_data)
        self.assertEqual(result[0]["content"][0]["text"], text_content)
        self.assertEqual(result[0]["content"][1]["image_url"]["url"], regular_url)

        # Anthropic
        anthropic_data = [
            {
                "role": "user",
                "content": [
                    {"type": "text", "text": text_content},
                    {"type": "image", "source": {"type": "url", "url": regular_url}},
                ],
            }
        ]
        result = sanitize_anthropic(anthropic_data)
        self.assertEqual(result[0]["content"][0]["text"], text_content)
        # URL-based images should remain unchanged
        self.assertEqual(result[0]["content"][1]["source"]["url"], regular_url)

    def test_sanitize_handles_non_dict_content(self):
        input_data = [{"role": "user", "content": "Just text"}]

        result = sanitize_openai(input_data)
        self.assertEqual(result, input_data)

    def test_sanitize_handles_none_input(self):
        self.assertIsNone(sanitize_openai(None))
        self.assertIsNone(sanitize_anthropic(None))
        self.assertIsNone(sanitize_gemini(None))
        self.assertIsNone(sanitize_langchain(None))

    def test_sanitize_handles_single_message(self):
        input_data = {
            "role": "user",
            "content": [
                {
                    "type": "image_url",
                    "image_url": {"url": self.sample_base64_image},
                }
            ],
        }

        result = sanitize_openai(input_data)
        self.assertEqual(
            result["content"][0]["image_url"]["url"], REDACTED_IMAGE_PLACEHOLDER
        )


class TestAIMultipartRequest(unittest.TestCase):
<<<<<<< HEAD
    """Tests for building AI multipart requests."""

    def test_build_basic_multipart_request(self):
        """Test building a basic multipart request with one blob."""
        event_name = "$ai_generation"
        distinct_id = "test_user"
        properties = {"$ai_model": "gpt-4", "$ai_provider": "openai"}
        blobs = {"$ai_input": [{"role": "user", "content": "test message"}]}
        timestamp = "2024-01-15T10:30:00Z"
        event_uuid = "test-uuid-123"

        body, boundary = build_ai_multipart_request(
            event_name=event_name,
            distinct_id=distinct_id,
            properties=properties,
            blobs=blobs,
            timestamp=timestamp,
            event_uuid=event_uuid,
        )

        # Verify body is bytes
        assert isinstance(body, bytes)
        assert isinstance(boundary, str)

        # Decode body for inspection
        body_str = body.decode("utf-8")

        # Verify boundary format
        assert boundary.startswith("----WebKitFormBoundary")
        assert (
            len(boundary) == 54
        )  # "----WebKitFormBoundary" (22 chars) + token_hex(16) (32 chars)

        # Verify all parts are present
        assert f"--{boundary}" in body_str
        assert 'name="event"' in body_str
        assert 'name="event.properties"' in body_str
        assert 'name="event.properties.$ai_input"' in body_str

        # Verify event part contains expected data
        assert '"event": "$ai_generation"' in body_str
        assert '"distinct_id": "test_user"' in body_str
        assert '"uuid": "test-uuid-123"' in body_str
        assert '"timestamp": "2024-01-15T10:30:00Z"' in body_str

        # Verify properties part
        assert '"$ai_model": "gpt-4"' in body_str
        assert '"$ai_provider": "openai"' in body_str

        # Verify blob part
        assert '"role": "user"' in body_str
        assert '"content": "test message"' in body_str

        # Verify final boundary
        assert f"--{boundary}--" in body_str

    def test_build_multipart_with_multiple_blobs(self):
        """Test building a multipart request with multiple blobs."""
        event_name = "$ai_generation"
        distinct_id = "test_user"
        properties = {"$ai_model": "gpt-4"}
        blobs = {
            "$ai_input": [{"role": "user", "content": "input"}],
            "$ai_output_choices": [{"role": "assistant", "content": "output"}],
        }

        body, boundary = build_ai_multipart_request(
            event_name=event_name,
            distinct_id=distinct_id,
            properties=properties,
            blobs=blobs,
        )

        body_str = body.decode("utf-8")

        # Verify both blob parts are present
        assert 'name="event.properties.$ai_input"' in body_str
        assert 'name="event.properties.$ai_output_choices"' in body_str
        assert '"content": "input"' in body_str
        assert '"content": "output"' in body_str

    def test_build_multipart_no_blobs(self):
        """Test building a multipart request with no blobs."""
        event_name = "$ai_generation"
        distinct_id = "test_user"
        properties = {"$ai_model": "gpt-4"}
        blobs = {}

        body, boundary = build_ai_multipart_request(
            event_name=event_name,
            distinct_id=distinct_id,
            properties=properties,
            blobs=blobs,
        )

        body_str = body.decode("utf-8")

        # Should still have event and properties parts
        assert 'name="event"' in body_str
        assert 'name="event.properties"' in body_str

        # Should not have any blob parts
        assert 'name="event.properties.$ai_input"' not in body_str
        assert 'name="event.properties.$ai_output_choices"' not in body_str

    def test_build_multipart_auto_generates_uuid(self):
        """Test that UUID is auto-generated if not provided."""
        event_name = "$ai_generation"
        distinct_id = "test_user"
        properties = {}
        blobs = {}

        body, boundary = build_ai_multipart_request(
            event_name=event_name,
            distinct_id=distinct_id,
            properties=properties,
            blobs=blobs,
            event_uuid=None,  # Don't provide UUID
        )

        body_str = body.decode("utf-8")

        # Should have a UUID in the event part
        assert '"uuid":' in body_str

        # Extract and verify it's a valid UUID format (basic check)
        uuid_pattern = r'"uuid":\s*"([0-9a-f-]+)"'
        match = re.search(uuid_pattern, body_str)
        assert match is not None
        uuid_str = match.group(1)
        assert len(uuid_str) == 36  # Standard UUID string length

    def test_build_multipart_without_timestamp(self):
        """Test building request without timestamp."""
        event_name = "$ai_generation"
        distinct_id = "test_user"
        properties = {}
        blobs = {}

        body, boundary = build_ai_multipart_request(
            event_name=event_name,
            distinct_id=distinct_id,
            properties=properties,
            blobs=blobs,
            timestamp=None,
        )

        body_str = body.decode("utf-8")

        # Should not have timestamp in event part
        assert '"timestamp"' not in body_str

    def test_build_multipart_content_types(self):
        """Test that all parts have correct Content-Type headers."""
        event_name = "$ai_generation"
        distinct_id = "test_user"
        properties = {"$ai_model": "gpt-4"}
        blobs = {"$ai_input": [{"role": "user", "content": "test"}]}

        body, boundary = build_ai_multipart_request(
            event_name=event_name,
            distinct_id=distinct_id,
            properties=properties,
            blobs=blobs,
        )

        body_str = body.decode("utf-8")

        # All parts should have application/json Content-Type
        parts = body_str.split(f"--{boundary}")
        for part in parts:
            if 'name="' in part:  # Skip empty parts
                assert "Content-Type: application/json" in part

    def test_build_multipart_complex_nested_data(self):
        """Test with complex nested JSON structures in blobs."""
        event_name = "$ai_generation"
        distinct_id = "test_user"
        properties = {"$ai_model": "gpt-4"}
        blobs = {
            "$ai_input": [
                {
                    "role": "user",
                    "content": [
                        {"type": "text", "text": "What's in this image?"},
                        {
                            "type": "image_url",
                            "image_url": {"url": "https://example.com/image.jpg"},
                        },
                    ],
                }
            ]
        }

        body, boundary = build_ai_multipart_request(
            event_name=event_name,
            distinct_id=distinct_id,
            properties=properties,
            blobs=blobs,
        )

        body_str = body.decode("utf-8")

        # Verify nested structure is properly encoded
        assert '"type": "text"' in body_str
        assert '"type": "image_url"' in body_str
        assert "https://example.com/image.jpg" in body_str
=======
    """Test that _INTERNAL_LLMA_MULTIMODAL environment variable controls sanitization."""

    def tearDown(self):
        # Clean up environment variable after each test
        if "_INTERNAL_LLMA_MULTIMODAL" in os.environ:
            del os.environ["_INTERNAL_LLMA_MULTIMODAL"]

    def test_multimodal_disabled_redacts_images(self):
        """When _INTERNAL_LLMA_MULTIMODAL is not set, images should be redacted."""
        if "_INTERNAL_LLMA_MULTIMODAL" in os.environ:
            del os.environ["_INTERNAL_LLMA_MULTIMODAL"]

        base64_image = "data:image/jpeg;base64,/9j/4AAQSkZJRgABAQAAAQ..."
        result = redact_base64_data_url(base64_image)
        self.assertEqual(result, REDACTED_IMAGE_PLACEHOLDER)

    def test_multimodal_enabled_preserves_images(self):
        """When _INTERNAL_LLMA_MULTIMODAL is true, images should be preserved."""
        os.environ["_INTERNAL_LLMA_MULTIMODAL"] = "true"

        base64_image = "data:image/jpeg;base64,/9j/4AAQSkZJRgABAQAAAQ..."
        result = redact_base64_data_url(base64_image)
        self.assertEqual(result, base64_image)

    def test_multimodal_enabled_with_1(self):
        """_INTERNAL_LLMA_MULTIMODAL=1 should enable multimodal."""
        os.environ["_INTERNAL_LLMA_MULTIMODAL"] = "1"

        base64_image = "data:image/jpeg;base64,/9j/4AAQSkZJRgABAQAAAQ..."
        result = redact_base64_data_url(base64_image)
        self.assertEqual(result, base64_image)

    def test_multimodal_enabled_with_yes(self):
        """_INTERNAL_LLMA_MULTIMODAL=yes should enable multimodal."""
        os.environ["_INTERNAL_LLMA_MULTIMODAL"] = "yes"

        base64_image = "data:image/jpeg;base64,/9j/4AAQSkZJRgABAQAAAQ..."
        result = redact_base64_data_url(base64_image)
        self.assertEqual(result, base64_image)

    def test_multimodal_false_redacts_images(self):
        """_INTERNAL_LLMA_MULTIMODAL=false should still redact."""
        os.environ["_INTERNAL_LLMA_MULTIMODAL"] = "false"

        base64_image = "data:image/jpeg;base64,/9j/4AAQSkZJRgABAQAAAQ..."
        result = redact_base64_data_url(base64_image)
        self.assertEqual(result, REDACTED_IMAGE_PLACEHOLDER)

    def test_anthropic_multimodal_enabled(self):
        """Anthropic images should be preserved when _INTERNAL_LLMA_MULTIMODAL is enabled."""
        os.environ["_INTERNAL_LLMA_MULTIMODAL"] = "true"

        input_data = [
            {
                "role": "user",
                "content": [
                    {
                        "type": "image",
                        "source": {
                            "type": "base64",
                            "media_type": "image/jpeg",
                            "data": "base64data",
                        },
                    }
                ],
            }
        ]

        result = sanitize_anthropic(input_data)
        self.assertEqual(result[0]["content"][0]["source"]["data"], "base64data")

    def test_gemini_multimodal_enabled(self):
        """Gemini images should be preserved when _INTERNAL_LLMA_MULTIMODAL is enabled."""
        os.environ["_INTERNAL_LLMA_MULTIMODAL"] = "true"

        input_data = [
            {
                "parts": [
                    {"inline_data": {"mime_type": "image/jpeg", "data": "base64data"}}
                ]
            }
        ]

        result = sanitize_gemini(input_data)
        self.assertEqual(result[0]["parts"][0]["inline_data"]["data"], "base64data")

    def test_langchain_anthropic_style_multimodal_enabled(self):
        """LangChain Anthropic-style images should be preserved when _INTERNAL_LLMA_MULTIMODAL is enabled."""
        os.environ["_INTERNAL_LLMA_MULTIMODAL"] = "true"

        input_data = [
            {
                "role": "user",
                "content": [
                    {
                        "type": "image",
                        "source": {"data": "base64data"},
                    }
                ],
            }
        ]

        result = sanitize_langchain(input_data)
        self.assertEqual(result[0]["content"][0]["source"]["data"], "base64data")

    def test_openai_audio_redacted_by_default(self):
        """OpenAI audio should be redacted when _INTERNAL_LLMA_MULTIMODAL is not set."""
        if "_INTERNAL_LLMA_MULTIMODAL" in os.environ:
            del os.environ["_INTERNAL_LLMA_MULTIMODAL"]

        input_data = [
            {
                "role": "assistant",
                "content": [
                    {"type": "audio", "data": "base64audiodata", "id": "audio_123"}
                ],
            }
        ]

        result = sanitize_openai(input_data)
        self.assertEqual(result[0]["content"][0]["data"], REDACTED_IMAGE_PLACEHOLDER)
        self.assertEqual(result[0]["content"][0]["id"], "audio_123")

    def test_openai_audio_preserved_with_flag(self):
        """OpenAI audio should be preserved when _INTERNAL_LLMA_MULTIMODAL is enabled."""
        os.environ["_INTERNAL_LLMA_MULTIMODAL"] = "true"

        input_data = [
            {
                "role": "assistant",
                "content": [
                    {"type": "audio", "data": "base64audiodata", "id": "audio_123"}
                ],
            }
        ]

        result = sanitize_openai(input_data)
        self.assertEqual(result[0]["content"][0]["data"], "base64audiodata")

    def test_gemini_audio_redacted_by_default(self):
        """Gemini audio should be redacted when _INTERNAL_LLMA_MULTIMODAL is not set."""
        if "_INTERNAL_LLMA_MULTIMODAL" in os.environ:
            del os.environ["_INTERNAL_LLMA_MULTIMODAL"]

        input_data = [
            {
                "parts": [
                    {
                        "inline_data": {
                            "mime_type": "audio/L16;codec=pcm;rate=24000",
                            "data": "base64audiodata",
                        }
                    }
                ]
            }
        ]

        result = sanitize_gemini(input_data)
        self.assertEqual(
            result[0]["parts"][0]["inline_data"]["data"], REDACTED_IMAGE_PLACEHOLDER
        )

    def test_gemini_audio_preserved_with_flag(self):
        """Gemini audio should be preserved when _INTERNAL_LLMA_MULTIMODAL is enabled."""
        os.environ["_INTERNAL_LLMA_MULTIMODAL"] = "true"

        input_data = [
            {
                "parts": [
                    {
                        "inline_data": {
                            "mime_type": "audio/L16;codec=pcm;rate=24000",
                            "data": "base64audiodata",
                        }
                    }
                ]
            }
        ]

        result = sanitize_gemini(input_data)
        self.assertEqual(
            result[0]["parts"][0]["inline_data"]["data"], "base64audiodata"
        )
>>>>>>> b6dbff1c


if __name__ == "__main__":
    unittest.main()<|MERGE_RESOLUTION|>--- conflicted
+++ resolved
@@ -1,8 +1,5 @@
-<<<<<<< HEAD
 import re
-=======
 import os
->>>>>>> b6dbff1c
 import unittest
 
 from posthog.ai.sanitization import (
@@ -338,7 +335,6 @@
 
 
 class TestAIMultipartRequest(unittest.TestCase):
-<<<<<<< HEAD
     """Tests for building AI multipart requests."""
 
     def test_build_basic_multipart_request(self):
@@ -546,7 +542,6 @@
         assert '"type": "text"' in body_str
         assert '"type": "image_url"' in body_str
         assert "https://example.com/image.jpg" in body_str
-=======
     """Test that _INTERNAL_LLMA_MULTIMODAL environment variable controls sanitization."""
 
     def tearDown(self):
@@ -730,7 +725,6 @@
         self.assertEqual(
             result[0]["parts"][0]["inline_data"]["data"], "base64audiodata"
         )
->>>>>>> b6dbff1c
 
 
 if __name__ == "__main__":
