import json
import logging
<<<<<<< HEAD
import secrets
from datetime import date, datetime
from gzip import GzipFile
from io import BytesIO
from typing import Any, Optional, Union
from uuid import uuid4
=======
import re
import socket
from dataclasses import dataclass
from datetime import date, datetime
from gzip import GzipFile
from io import BytesIO
from typing import Any, List, Optional, Tuple, Union

>>>>>>> b6dbff1c

import requests
from dateutil.tz import tzutc
from requests.adapters import HTTPAdapter  # type: ignore[import-untyped]
from urllib3.connection import HTTPConnection
from urllib3.util.retry import Retry

from posthog.utils import remove_trailing_slash
from posthog.version import VERSION

SocketOptions = List[Tuple[int, int, Union[int, bytes]]]

KEEPALIVE_IDLE_SECONDS = 60
KEEPALIVE_INTERVAL_SECONDS = 60
KEEPALIVE_PROBE_COUNT = 3

# TCP keepalive probes idle connections to prevent them from being dropped.
# SO_KEEPALIVE is cross-platform, but timing options vary:
# - Linux: TCP_KEEPIDLE, TCP_KEEPINTVL, TCP_KEEPCNT
# - macOS: only SO_KEEPALIVE (uses system defaults)
# - Windows: TCP_KEEPIDLE, TCP_KEEPINTVL (since Windows 10 1709)
KEEP_ALIVE_SOCKET_OPTIONS: SocketOptions = list(
    HTTPConnection.default_socket_options
) + [
    (socket.SOL_SOCKET, socket.SO_KEEPALIVE, 1),
]
for attr, value in [
    ("TCP_KEEPIDLE", KEEPALIVE_IDLE_SECONDS),
    ("TCP_KEEPINTVL", KEEPALIVE_INTERVAL_SECONDS),
    ("TCP_KEEPCNT", KEEPALIVE_PROBE_COUNT),
]:
    if hasattr(socket, attr):
        KEEP_ALIVE_SOCKET_OPTIONS.append((socket.SOL_TCP, getattr(socket, attr), value))


def _mask_tokens_in_url(url: str) -> str:
    """Mask token values in URLs for safe logging, keeping first 10 chars visible."""
    return re.sub(r"(token=)([^&]{10})[^&]*", r"\1\2...", url)


@dataclass
class GetResponse:
    """Response from a GET request with ETag support."""

    data: Any
    etag: Optional[str] = None
    not_modified: bool = False


class HTTPAdapterWithSocketOptions(HTTPAdapter):
    """HTTPAdapter with configurable socket options."""

    def __init__(self, *args, socket_options: Optional[SocketOptions] = None, **kwargs):
        self.socket_options = socket_options
        super().__init__(*args, **kwargs)

    def init_poolmanager(self, *args, **kwargs):
        if self.socket_options is not None:
            kwargs["socket_options"] = self.socket_options
        super().init_poolmanager(*args, **kwargs)


def _build_session(socket_options: Optional[SocketOptions] = None) -> requests.Session:
    adapter = HTTPAdapterWithSocketOptions(
        max_retries=Retry(
            total=2,
            connect=2,
            read=2,
        ),
        socket_options=socket_options,
    )
    session = requests.sessions.Session()
    session.mount("https://", adapter)
    return session


_session = _build_session()
_socket_options: Optional[SocketOptions] = None
_pooling_enabled = True


def _get_session() -> requests.Session:
    if _pooling_enabled:
        return _session
    return _build_session(_socket_options)


def set_socket_options(socket_options: Optional[SocketOptions]) -> None:
    """
    Configure socket options for all HTTP connections.

    Example:
        from posthog import set_socket_options
        set_socket_options([(socket.SOL_SOCKET, socket.SO_KEEPALIVE, 1)])
    """
    global _session, _socket_options
    if socket_options == _socket_options:
        return
    _socket_options = socket_options
    _session = _build_session(socket_options)


def enable_keep_alive() -> None:
    """Enable TCP keepalive to prevent idle connections from being dropped."""
    set_socket_options(KEEP_ALIVE_SOCKET_OPTIONS)


def disable_connection_reuse() -> None:
    """Disable connection reuse, creating a fresh connection for each request."""
    global _pooling_enabled
    _pooling_enabled = False


US_INGESTION_ENDPOINT = "https://us.i.posthog.com"
EU_INGESTION_ENDPOINT = "https://eu.i.posthog.com"
DEFAULT_HOST = US_INGESTION_ENDPOINT
USER_AGENT = "posthog-python/" + VERSION


def determine_server_host(host: Optional[str]) -> str:
    """Determines the server host to use."""
    host_or_default = host or DEFAULT_HOST
    trimmed_host = remove_trailing_slash(host_or_default)
    if trimmed_host in ("https://app.posthog.com", "https://us.posthog.com"):
        return US_INGESTION_ENDPOINT
    elif trimmed_host == "https://eu.posthog.com":
        return EU_INGESTION_ENDPOINT
    else:
        return host_or_default


def post(
    api_key: str,
    host: Optional[str] = None,
    path=None,
    gzip: bool = False,
    timeout: int = 15,
    **kwargs,
) -> requests.Response:
    """Post the `kwargs` to the API"""
    log = logging.getLogger("posthog")
    body = kwargs
    body["sentAt"] = datetime.now(tz=tzutc()).isoformat()
    url = remove_trailing_slash(host or DEFAULT_HOST) + path
    body["api_key"] = api_key
    data = json.dumps(body, cls=DatetimeSerializer)
    log.debug("making request: %s to url: %s", data, url)
    headers = {"Content-Type": "application/json", "User-Agent": USER_AGENT}
    if gzip:
        headers["Content-Encoding"] = "gzip"
        buf = BytesIO()
        with GzipFile(fileobj=buf, mode="w") as gz:
            # 'data' was produced by json.dumps(),
            # whose default encoding is utf-8.
            gz.write(data.encode("utf-8"))
        data = buf.getvalue()

    res = _get_session().post(url, data=data, headers=headers, timeout=timeout)

    if res.status_code == 200:
        log.debug("data uploaded successfully")

    return res


def _process_response(
    res: requests.Response, success_message: str, *, return_json: bool = True
) -> Union[requests.Response, Any]:
    log = logging.getLogger("posthog")
    if res.status_code == 200:
        log.debug(success_message)
        response = res.json() if return_json else res
        # Handle quota limited decide responses by raising a specific error
        # NB: other services also put entries into the quotaLimited key, but right now we only care about feature flags
        # since most of the other services handle quota limiting in other places in the application.
        if (
            isinstance(response, dict)
            and "quotaLimited" in response
            and isinstance(response["quotaLimited"], list)
            and "feature_flags" in response["quotaLimited"]
        ):
            log.warning(
                "[FEATURE FLAGS] PostHog feature flags quota limited, resetting feature flag data.  Learn more about billing limits at https://posthog.com/docs/billing/limits-alerts"
            )
            raise QuotaLimitError(res.status_code, "Feature flags quota limited")
        return response
    try:
        payload = res.json()
        log.debug("received response: %s", payload)
        raise APIError(res.status_code, payload["detail"])
    except (KeyError, ValueError):
        raise APIError(res.status_code, res.text)


def decide(
    api_key: str,
    host: Optional[str] = None,
    gzip: bool = False,
    timeout: int = 15,
    **kwargs,
) -> Any:
    """Post the `kwargs to the decide API endpoint"""
    res = post(api_key, host, "/decide/?v=4", gzip, timeout, **kwargs)
    return _process_response(res, success_message="Feature flags decided successfully")


def flags(
    api_key: str,
    host: Optional[str] = None,
    gzip: bool = False,
    timeout: int = 15,
    **kwargs,
) -> Any:
    """Post the `kwargs to the flags API endpoint"""
    res = post(api_key, host, "/flags/?v=2", gzip, timeout, **kwargs)
    return _process_response(
        res, success_message="Feature flags evaluated successfully"
    )


def remote_config(
    personal_api_key: str,
    project_api_key: str,
    host: Optional[str] = None,
    key: str = "",
    timeout: int = 15,
) -> Any:
    """Get remote config flag value from remote_config API endpoint"""
    response = get(
        personal_api_key,
        f"/api/projects/@current/feature_flags/{key}/remote_config?token={project_api_key}",
        host,
        timeout,
    )
    return response.data


def batch_post(
    api_key: str,
    host: Optional[str] = None,
    gzip: bool = False,
    timeout: int = 15,
    **kwargs,
) -> requests.Response:
    """Post the `kwargs` to the batch API endpoint for events"""
    res = post(api_key, host, "/batch/", gzip, timeout, **kwargs)
    return _process_response(
        res, success_message="data uploaded successfully", return_json=False
    )


def get(
    api_key: str,
    url: str,
    host: Optional[str] = None,
    timeout: Optional[int] = None,
    etag: Optional[str] = None,
) -> GetResponse:
    """
    Make a GET request with optional ETag support.

    If an etag is provided, sends If-None-Match header. Returns GetResponse with:
    - not_modified=True and data=None if server returns 304
    - not_modified=False and data=response if server returns 200
    """
    log = logging.getLogger("posthog")
    full_url = remove_trailing_slash(host or DEFAULT_HOST) + url
    headers = {"Authorization": "Bearer %s" % api_key, "User-Agent": USER_AGENT}

    if etag:
        headers["If-None-Match"] = etag

    res = _get_session().get(full_url, headers=headers, timeout=timeout)

    masked_url = _mask_tokens_in_url(full_url)

    # Handle 304 Not Modified
    if res.status_code == 304:
        log.debug(f"GET {masked_url} returned 304 Not Modified")
        response_etag = res.headers.get("ETag")
        return GetResponse(data=None, etag=response_etag or etag, not_modified=True)

    # Handle normal response
    data = _process_response(
        res, success_message=f"GET {masked_url} completed successfully"
    )
    response_etag = res.headers.get("ETag")
    return GetResponse(data=data, etag=response_etag, not_modified=False)


class APIError(Exception):
    def __init__(self, status: Union[int, str], message: str):
        self.message = message
        self.status = status

    def __str__(self):
        msg = "[PostHog] {0} ({1})"
        return msg.format(self.message, self.status)


class QuotaLimitError(APIError):
    pass


class DatetimeSerializer(json.JSONEncoder):
    def default(self, obj: Any):
        if isinstance(obj, (date, datetime)):
            return obj.isoformat()

        return json.JSONEncoder.default(self, obj)


def build_ai_multipart_request(
    event_name: str,
    distinct_id: str,
    properties: dict[str, Any],
    blobs: dict[str, Any],
    timestamp: Optional[str] = None,
    event_uuid: Optional[str] = None,
) -> tuple[bytes, str]:
    """
    Build a multipart/form-data request body for AI events.

    Args:
        event_name: The event name (e.g., "$ai_generation")
        distinct_id: The distinct ID for the event
        properties: Event properties (without blob properties)
        blobs: Dictionary of blob properties to include as separate parts
        timestamp: Optional timestamp for the event
        event_uuid: Optional UUID for the event

    Returns:
        Tuple of (body_bytes, boundary) for the multipart request

    Format follows the /i/v0/ai endpoint spec:
        Part 1: "event" - JSON with {uuid, event, distinct_id, timestamp}
        Part 2: "event.properties" - JSON with non-blob properties
        Part 3+: "event.properties.$ai_input" etc. - Blob data as JSON
    """
    # Generate a random boundary that's unlikely to appear in the data
    boundary = "----WebKitFormBoundary" + secrets.token_hex(16)

    # Ensure we have a UUID
    if event_uuid is None:
        event_uuid = str(uuid4())

    # Build the event part
    event_data = {
        "uuid": event_uuid,
        "event": event_name,
        "distinct_id": distinct_id,
    }
    if timestamp is not None:
        event_data["timestamp"] = timestamp

    # Build multipart body
    parts = []

    # Part 1: event
    parts.append(f"--{boundary}\r\n".encode())
    parts.append(b'Content-Disposition: form-data; name="event"\r\n')
    parts.append(b"Content-Type: application/json\r\n\r\n")
    parts.append(json.dumps(event_data, cls=DatetimeSerializer).encode("utf-8"))
    parts.append(b"\r\n")

    # Part 2: event.properties
    parts.append(f"--{boundary}\r\n".encode())
    parts.append(b'Content-Disposition: form-data; name="event.properties"\r\n')
    parts.append(b"Content-Type: application/json\r\n\r\n")
    parts.append(json.dumps(properties, cls=DatetimeSerializer).encode("utf-8"))
    parts.append(b"\r\n")

    # Part 3+: blob parts
    for blob_name, blob_value in blobs.items():
        parts.append(f"--{boundary}\r\n".encode())
        parts.append(
            f'Content-Disposition: form-data; name="event.properties.{blob_name}"\r\n'.encode()
        )
        parts.append(b"Content-Type: application/json\r\n\r\n")
        parts.append(json.dumps(blob_value, cls=DatetimeSerializer).encode("utf-8"))
        parts.append(b"\r\n")

    # Final boundary
    parts.append(f"--{boundary}--\r\n".encode())

    # Combine all parts
    body = b"".join(parts)

    return body, boundary


def ai_post(
    api_key: str,
    host: Optional[str] = None,
    gzip: bool = False,
    timeout: int = 15,
    **kwargs,
) -> requests.Response:
    """
    Post an AI event to the /i/v0/ai endpoint using multipart/form-data.

    Args:
        api_key: The PostHog API key
        host: The host to post to
        gzip: Whether to gzip compress the request
        timeout: Request timeout in seconds
        **kwargs: Event parameters including event_name, distinct_id, properties, blobs, etc.

    Returns:
        The response from the server

    Raises:
        APIError: If the request fails
    """
    log = logging.getLogger("posthog")

    # Extract event parameters
    event_name = kwargs.get("event_name")
    distinct_id = kwargs.get("distinct_id")
    properties = kwargs.get("properties", {})
    blobs = kwargs.get("blobs", {})
    timestamp = kwargs.get("timestamp")
    event_uuid = kwargs.get("uuid")

    # Build multipart request
    body, boundary = build_ai_multipart_request(
        event_name=event_name,
        distinct_id=distinct_id,
        properties=properties,
        blobs=blobs,
        timestamp=timestamp,
        event_uuid=event_uuid,
    )

    # Optionally gzip compress the body if enabled and body is large enough
    # Spec recommends compression for requests > 10KB
    data = body
    headers = {
        "Content-Type": f"multipart/form-data; boundary={boundary}",
        "Authorization": f"Bearer {api_key}",
        "User-Agent": USER_AGENT,
    }

    if gzip or len(body) > 10 * 1024:  # Compress if gzip enabled or body > 10KB
        headers["Content-Encoding"] = "gzip"
        buf = BytesIO()
        with GzipFile(fileobj=buf, mode="w") as gz:
            gz.write(body)
        data = buf.getvalue()
        log.debug("Compressed AI event from %d bytes to %d bytes", len(body), len(data))

    url = remove_trailing_slash(host or DEFAULT_HOST) + "/i/v0/ai"
    log.debug("Posting AI event to %s", url)
    log.debug(
        "Event: %s, Distinct ID: %s, Blobs: %s",
        event_name,
        distinct_id,
        list(blobs.keys()),
    )

    res = _session.post(url, data=data, headers=headers, timeout=timeout)

    if res.status_code == 200:
        log.debug("AI event uploaded successfully")
        return res

    # Handle errors
    try:
        payload = res.json()
        log.debug("Received error response: %s", payload)
        raise APIError(res.status_code, payload.get("detail", "Unknown error"))
    except (KeyError, ValueError):
        raise APIError(res.status_code, res.text)<|MERGE_RESOLUTION|>--- conflicted
+++ resolved
@@ -1,22 +1,14 @@
 import json
 import logging
-<<<<<<< HEAD
+import re
 import secrets
-from datetime import date, datetime
-from gzip import GzipFile
-from io import BytesIO
-from typing import Any, Optional, Union
-from uuid import uuid4
-=======
-import re
 import socket
 from dataclasses import dataclass
 from datetime import date, datetime
 from gzip import GzipFile
 from io import BytesIO
 from typing import Any, List, Optional, Tuple, Union
-
->>>>>>> b6dbff1c
+from uuid import uuid4
 
 import requests
 from dateutil.tz import tzutc
