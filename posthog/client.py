import atexit
import logging
import numbers
import os
import sys
from datetime import datetime, timedelta
from uuid import UUID, uuid4

from dateutil.tz import tzutc
from six import string_types

from posthog.consumer import Consumer
from posthog.exception_capture import ExceptionCapture
from posthog.exception_utils import exc_info_from_error, exceptions_from_error_tuple, handle_in_app
from posthog.feature_flags import InconclusiveMatchError, match_feature_flag_properties
from posthog.poller import Poller
from posthog.request import DEFAULT_HOST, APIError, batch_post, decide, determine_server_host, get
from posthog.utils import SizeLimitedDict, clean, guess_timezone, remove_trailing_slash
from posthog.version import VERSION

try:
    import queue
except ImportError:
    import Queue as queue


ID_TYPES = (numbers.Number, string_types, UUID)
MAX_DICT_SIZE = 50_000


class Client(object):
    """Create a new PostHog client."""

    log = logging.getLogger("posthog")

    def __init__(
        self,
        api_key=None,
        host=None,
        debug=False,
        max_queue_size=10000,
        send=True,
        on_error=None,
        flush_at=100,
        flush_interval=0.5,
        gzip=False,
        max_retries=3,
        sync_mode=False,
        timeout=15,
        thread=1,
        poll_interval=30,
        personal_api_key=None,
        project_api_key=None,
        disabled=False,
        disable_geoip=True,
        historical_migration=False,
        feature_flags_request_timeout_seconds=3,
        super_properties=None,
        enable_exception_autocapture=False,
        exception_autocapture_integrations=None,
        project_root=None,
        privacy_mode=False,
    ):
        self.queue = queue.Queue(max_queue_size)

        # api_key: This should be the Team API Key (token), public
        self.api_key = project_api_key or api_key

        require("api_key", self.api_key, string_types)

        self.on_error = on_error
        self.debug = debug
        self.send = send
        self.sync_mode = sync_mode
        # Used for session replay URL generation - we don't want the server host here.
        self.raw_host = host or DEFAULT_HOST
        self.host = determine_server_host(host)
        self.gzip = gzip
        self.timeout = timeout
        self.feature_flags = None
        self.feature_flags_by_key = None
        self.group_type_mapping = None
        self.cohorts = None
        self.poll_interval = poll_interval
        self.feature_flags_request_timeout_seconds = feature_flags_request_timeout_seconds
        self.poller = None
        self.distinct_ids_feature_flags_reported = SizeLimitedDict(MAX_DICT_SIZE, set)
        self.disabled = disabled
        self.disable_geoip = disable_geoip
        self.historical_migration = historical_migration
        self.super_properties = super_properties
        self.enable_exception_autocapture = enable_exception_autocapture
        self.exception_autocapture_integrations = exception_autocapture_integrations
        self.exception_capture = None
        self.privacy_mode = privacy_mode

        if project_root is None:
            try:
                project_root = os.getcwd()
            except Exception:
                project_root = None

        self.project_root = project_root

        # personal_api_key: This should be a generated Personal API Key, private
        self.personal_api_key = personal_api_key
        if debug:
            # Ensures that debug level messages are logged when debug mode is on.
            # Otherwise, defaults to WARNING level. See https://docs.python.org/3/howto/logging.html#what-happens-if-no-configuration-is-provided
            logging.basicConfig()
            self.log.setLevel(logging.DEBUG)
        else:
            self.log.setLevel(logging.WARNING)

        if self.enable_exception_autocapture:
            self.exception_capture = ExceptionCapture(self, integrations=self.exception_autocapture_integrations)

        if sync_mode:
            self.consumers = None
        else:
            # On program exit, allow the consumer thread to exit cleanly.
            # This prevents exceptions and a messy shutdown when the
            # interpreter is destroyed before the daemon thread finishes
            # execution. However, it is *not* the same as flushing the queue!
            # To guarantee all messages have been delivered, you'll still need
            # to call flush().
            if send:
                atexit.register(self.join)
            for n in range(thread):
                self.consumers = []
                consumer = Consumer(
                    self.queue,
                    self.api_key,
                    host=self.host,
                    on_error=on_error,
                    flush_at=flush_at,
                    flush_interval=flush_interval,
                    gzip=gzip,
                    retries=max_retries,
                    timeout=timeout,
                    historical_migration=historical_migration,
                )
                self.consumers.append(consumer)

                # if we've disabled sending, just don't start the consumer
                if send:
                    consumer.start()

<<<<<<< HEAD
    def identify(self, distinct_id=None, properties=None, timestamp=None, uuid=None):
=======
    def identify(self, distinct_id=None, properties=None, context=None, timestamp=None, uuid=None, disable_geoip=None):
>>>>>>> 8f43bbc6
        properties = properties or {}
        require("distinct_id", distinct_id, ID_TYPES)
        require("properties", properties, dict)

        msg = {
            "timestamp": timestamp,
            "distinct_id": distinct_id,
            "$set": properties,
            "event": "$identify",
            "uuid": uuid,
        }

        return self._enqueue(msg, disable_geoip)

    def get_feature_variants(
        self, distinct_id, groups=None, person_properties=None, group_properties=None, disable_geoip=None
    ):
        resp_data = self.get_decide(distinct_id, groups, person_properties, group_properties, disable_geoip)
        return resp_data["featureFlags"]

    def get_feature_payloads(
        self, distinct_id, groups=None, person_properties=None, group_properties=None, disable_geoip=None
    ):
        resp_data = self.get_decide(distinct_id, groups, person_properties, group_properties, disable_geoip)
        return resp_data["featureFlagPayloads"]

    def get_feature_flags_and_payloads(
        self, distinct_id, groups=None, person_properties=None, group_properties=None, disable_geoip=None
    ):
        resp_data = self.get_decide(distinct_id, groups, person_properties, group_properties, disable_geoip)
        return {
            "featureFlags": resp_data["featureFlags"],
            "featureFlagPayloads": resp_data["featureFlagPayloads"],
        }

    def get_decide(self, distinct_id, groups=None, person_properties=None, group_properties=None, disable_geoip=None):
        require("distinct_id", distinct_id, ID_TYPES)

        if disable_geoip is None:
            disable_geoip = self.disable_geoip

        if groups:
            require("groups", groups, dict)
        else:
            groups = {}

        request_data = {
            "distinct_id": distinct_id,
            "groups": groups,
            "person_properties": person_properties,
            "group_properties": group_properties,
            "disable_geoip": disable_geoip,
        }
        resp_data = decide(self.api_key, self.host, timeout=self.feature_flags_request_timeout_seconds, **request_data)

        return resp_data

<<<<<<< HEAD
    def capture(self, distinct_id=None, event=None, properties=None, timestamp=None, uuid=None, groups=None):
=======
    def capture(
        self,
        distinct_id=None,
        event=None,
        properties=None,
        context=None,
        timestamp=None,
        uuid=None,
        groups=None,
        send_feature_flags=False,
        disable_geoip=None,
    ):
>>>>>>> 8f43bbc6
        properties = properties or {}
        require("distinct_id", distinct_id, ID_TYPES)
        require("properties", properties, dict)
        require("event", event, string_types)

        msg = {
            "properties": properties,
            "timestamp": timestamp,
            "distinct_id": distinct_id,
            "event": event,
            "uuid": uuid,
        }

        if groups:
            require("groups", groups, dict)
            msg["properties"]["$groups"] = groups

        extra_properties = {}
        feature_variants = {}
        if send_feature_flags:
            try:
                feature_variants = self.get_feature_variants(distinct_id, groups, disable_geoip=disable_geoip)
            except Exception as e:
                self.log.exception(f"[FEATURE FLAGS] Unable to get feature variants: {e}")

        elif self.feature_flags:
            # Local evaluation is enabled, flags are loaded, so try and get all flags we can without going to the server
            feature_variants = self.get_all_flags(
                distinct_id, groups=(groups or {}), disable_geoip=disable_geoip, only_evaluate_locally=True
            )

        for feature, variant in feature_variants.items():
            extra_properties[f"$feature/{feature}"] = variant

        active_feature_flags = [key for (key, value) in feature_variants.items() if value is not False]
        if active_feature_flags:
            extra_properties["$active_feature_flags"] = active_feature_flags

<<<<<<< HEAD
    def set(self, distinct_id=None, properties=None, timestamp=None, uuid=None):
=======
        if extra_properties:
            msg["properties"] = {**extra_properties, **msg["properties"]}

        return self._enqueue(msg, disable_geoip)

    def set(self, distinct_id=None, properties=None, context=None, timestamp=None, uuid=None, disable_geoip=None):
>>>>>>> 8f43bbc6
        properties = properties or {}
        require("distinct_id", distinct_id, ID_TYPES)
        require("properties", properties, dict)

        msg = {
            "timestamp": timestamp,
            "distinct_id": distinct_id,
            "$set": properties,
            "event": "$set",
            "uuid": uuid,
        }

        return self._enqueue(msg, disable_geoip)

<<<<<<< HEAD
    def set_once(self, distinct_id=None, properties=None, timestamp=None, uuid=None):
=======
    def set_once(self, distinct_id=None, properties=None, context=None, timestamp=None, uuid=None, disable_geoip=None):
>>>>>>> 8f43bbc6
        properties = properties or {}
        require("distinct_id", distinct_id, ID_TYPES)
        require("properties", properties, dict)

        msg = {
            "timestamp": timestamp,
            "distinct_id": distinct_id,
            "$set_once": properties,
            "event": "$set_once",
            "uuid": uuid,
        }

        return self._enqueue(msg, disable_geoip)

<<<<<<< HEAD
    def group_identify(self, group_type=None, group_key=None, properties=None, timestamp=None, uuid=None):
=======
    def group_identify(
        self,
        group_type=None,
        group_key=None,
        properties=None,
        context=None,
        timestamp=None,
        uuid=None,
        disable_geoip=None,
        distinct_id=None,
    ):
>>>>>>> 8f43bbc6
        properties = properties or {}
        require("group_type", group_type, ID_TYPES)
        require("group_key", group_key, ID_TYPES)
        require("properties", properties, dict)

        if distinct_id:
            require("distinct_id", distinct_id, ID_TYPES)
        else:
            distinct_id = "${}_{}".format(group_type, group_key)

        msg = {
            "event": "$groupidentify",
            "properties": {
                "$group_type": group_type,
                "$group_key": group_key,
                "$group_set": properties,
            },
            "distinct_id": distinct_id,
            "timestamp": timestamp,
            "uuid": uuid,
        }

        return self._enqueue(msg, disable_geoip)

<<<<<<< HEAD
    def alias(self, previous_id=None, distinct_id=None, timestamp=None, uuid=None):
=======
    def alias(self, previous_id=None, distinct_id=None, context=None, timestamp=None, uuid=None, disable_geoip=None):
        context = context or {}

>>>>>>> 8f43bbc6
        require("previous_id", previous_id, ID_TYPES)
        require("distinct_id", distinct_id, ID_TYPES)

        msg = {
            "properties": {
                "distinct_id": previous_id,
                "alias": distinct_id,
            },
            "timestamp": timestamp,
            "event": "$create_alias",
            "distinct_id": previous_id,
        }

        return self._enqueue(msg, disable_geoip)

<<<<<<< HEAD
    def page(self, distinct_id=None, url=None, properties=None, timestamp=None, uuid=None):
=======
    def page(
        self, distinct_id=None, url=None, properties=None, context=None, timestamp=None, uuid=None, disable_geoip=None
    ):
>>>>>>> 8f43bbc6
        properties = properties or {}

        require("distinct_id", distinct_id, ID_TYPES)
        require("properties", properties, dict)

        require("url", url, string_types)
        properties["$current_url"] = url

        msg = {
            "event": "$pageview",
            "properties": properties,
            "timestamp": timestamp,
            "distinct_id": distinct_id,
            "uuid": uuid,
        }

        return self._enqueue(msg, disable_geoip)

    def capture_exception(
        self,
        exception=None,
        distinct_id=None,
        properties=None,
        context=None,
        timestamp=None,
        uuid=None,
        groups=None,
    ):
        # this function shouldn't ever throw an error, so it logs exceptions instead of raising them.
        # this is important to ensure we don't unexpectedly re-raise exceptions in the user's code.
        try:
            properties = properties or {}

            # if there's no distinct_id, we'll generate one and set personless mode
            # via $process_person_profile = false
            if distinct_id is None:
                properties["$process_person_profile"] = False
                distinct_id = uuid4()

            require("distinct_id", distinct_id, ID_TYPES)
            require("properties", properties, dict)

            if exception is not None:
                exc_info = exc_info_from_error(exception)
            else:
                exc_info = sys.exc_info()

            if exc_info is None or exc_info == (None, None, None):
                self.log.warning("No exception information available")
                return

            # Format stack trace for cymbal
            all_exceptions_with_trace = exceptions_from_error_tuple(exc_info)

            # Add in-app property to frames in the exceptions
            event = handle_in_app(
                {
                    "exception": {
                        "values": all_exceptions_with_trace,
                    },
                },
                project_root=self.project_root,
            )
            all_exceptions_with_trace_and_in_app = event["exception"]["values"]

            properties = {
                "$exception_type": all_exceptions_with_trace_and_in_app[0].get("type"),
                "$exception_message": all_exceptions_with_trace_and_in_app[0].get("value"),
                "$exception_list": all_exceptions_with_trace_and_in_app,
                "$exception_personURL": f"{remove_trailing_slash(self.raw_host)}/project/{self.api_key}/person/{distinct_id}",
                **properties,
            }

            return self.capture(distinct_id, "$exception", properties, context, timestamp, uuid, groups)
        except Exception as e:
            self.log.exception(f"Failed to capture exception: {e}")

    def _enqueue(self, msg, disable_geoip):
        """Push a new `msg` onto the queue, return `(success, msg)`"""

        if self.disabled:
            return False, "disabled"

        timestamp = msg["timestamp"]
        if timestamp is None:
            timestamp = datetime.now(tz=tzutc())

        require("timestamp", timestamp, datetime)

        # add common
        timestamp = guess_timezone(timestamp)
        msg["timestamp"] = timestamp.isoformat()

        # only send if "uuid" is truthy
        if "uuid" in msg:
            uuid = msg.pop("uuid")
            if uuid:
                msg["uuid"] = stringify_id(uuid)

        if not msg.get("properties"):
            msg["properties"] = {}
        msg["properties"]["$lib"] = "posthog-python"
        msg["properties"]["$lib_version"] = VERSION

        if disable_geoip is None:
            disable_geoip = self.disable_geoip

        if disable_geoip:
            msg["properties"]["$geoip_disable"] = True

        if self.super_properties:
            msg["properties"] = {**msg["properties"], **self.super_properties}

        msg["distinct_id"] = stringify_id(msg.get("distinct_id", None))

        msg = clean(msg)
        self.log.debug("queueing: %s", msg)

        # if send is False, return msg as if it was successfully queued
        if not self.send:
            return True, msg

        if self.sync_mode:
            self.log.debug("enqueued with blocking %s.", msg["event"])
            batch_post(
                self.api_key,
                self.host,
                gzip=self.gzip,
                timeout=self.timeout,
                batch=[msg],
                historical_migration=self.historical_migration,
            )

            return True, msg

        try:
            self.queue.put(msg, block=False)
            self.log.debug("enqueued %s.", msg["event"])
            return True, msg
        except queue.Full:
            self.log.warning("analytics-python queue is full")
            return False, msg

    def flush(self):
        """Forces a flush from the internal queue to the server"""
        queue = self.queue
        size = queue.qsize()
        queue.join()
        # Note that this message may not be precise, because of threading.
        self.log.debug("successfully flushed about %s items.", size)

    def join(self):
        """Ends the consumer thread once the queue is empty.
        Blocks execution until finished
        """
        for consumer in self.consumers:
            consumer.pause()
            try:
                consumer.join()
            except RuntimeError:
                # consumer thread has not started
                pass

        if self.poller:
            self.poller.stop()

    def shutdown(self):
        """Flush all messages and cleanly shutdown the client"""
        self.flush()
        self.join()

        if self.exception_capture:
            self.exception_capture.close()

    def _load_feature_flags(self):
        try:
            response = get(
                self.personal_api_key,
                f"/api/feature_flag/local_evaluation/?token={self.api_key}&send_cohorts",
                self.host,
                timeout=10,
            )

            self.feature_flags = response["flags"] or []
            self.feature_flags_by_key = {
                flag["key"]: flag for flag in self.feature_flags if flag.get("key") is not None
            }
            self.group_type_mapping = response["group_type_mapping"] or {}
            self.cohorts = response["cohorts"] or {}

        except APIError as e:
            if e.status == 401:
                self.log.error(
                    "[FEATURE FLAGS] Error loading feature flags: To use feature flags, please set a valid personal_api_key. More information: https://posthog.com/docs/api/overview"
                )
                if self.debug:
                    raise APIError(
                        status=401,
                        message="You are using a write-only key with feature flags. "
                        "To use feature flags, please set a personal_api_key "
                        "More information: https://posthog.com/docs/api/overview",
                    )
            else:
                self.log.error(f"[FEATURE FLAGS] Error loading feature flags: {e}")
        except Exception as e:
            self.log.warning(
                "[FEATURE FLAGS] Fetching feature flags failed with following error. We will retry in %s seconds."
                % self.poll_interval
            )
            self.log.warning(e)

        self._last_feature_flag_poll = datetime.now(tz=tzutc())

    def load_feature_flags(self):
        if not self.personal_api_key:
            self.log.warning("[FEATURE FLAGS] You have to specify a personal_api_key to use feature flags.")
            self.feature_flags = []
            return

        self._load_feature_flags()
        if not (self.poller and self.poller.is_alive()):
            self.poller = Poller(interval=timedelta(seconds=self.poll_interval), execute=self._load_feature_flags)
            self.poller.start()

    def _compute_flag_locally(
        self,
        feature_flag,
        distinct_id,
        *,
        groups={},
        person_properties={},
        group_properties={},
        warn_on_unknown_groups=True,
    ):
        if feature_flag.get("ensure_experience_continuity", False):
            raise InconclusiveMatchError("Flag has experience continuity enabled")

        if not feature_flag.get("active"):
            return False

        flag_filters = feature_flag.get("filters") or {}
        aggregation_group_type_index = flag_filters.get("aggregation_group_type_index")
        if aggregation_group_type_index is not None:
            group_name = self.group_type_mapping.get(str(aggregation_group_type_index))

            if not group_name:
                self.log.warning(
                    f"[FEATURE FLAGS] Unknown group type index {aggregation_group_type_index} for feature flag {feature_flag['key']}"
                )
                # failover to `/decide/`
                raise InconclusiveMatchError("Flag has unknown group type index")

            if group_name not in groups:
                # Group flags are never enabled in `groups` aren't passed in
                # don't failover to `/decide/`, since response will be the same
                if warn_on_unknown_groups:
                    self.log.warning(
                        f"[FEATURE FLAGS] Can't compute group feature flag: {feature_flag['key']} without group names passed in"
                    )
                else:
                    self.log.debug(
                        f"[FEATURE FLAGS] Can't compute group feature flag: {feature_flag['key']} without group names passed in"
                    )
                return False

            focused_group_properties = group_properties[group_name]
            return match_feature_flag_properties(feature_flag, groups[group_name], focused_group_properties)
        else:
            return match_feature_flag_properties(feature_flag, distinct_id, person_properties, self.cohorts)

    def feature_enabled(
        self,
        key,
        distinct_id,
        *,
        groups={},
        person_properties={},
        group_properties={},
        only_evaluate_locally=False,
        send_feature_flag_events=True,
        disable_geoip=None,
    ):
        response = self.get_feature_flag(
            key,
            distinct_id,
            groups=groups,
            person_properties=person_properties,
            group_properties=group_properties,
            only_evaluate_locally=only_evaluate_locally,
            send_feature_flag_events=send_feature_flag_events,
            disable_geoip=disable_geoip,
        )

        if response is None:
            return None
        return bool(response)

    def get_feature_flag(
        self,
        key,
        distinct_id,
        *,
        groups={},
        person_properties={},
        group_properties={},
        only_evaluate_locally=False,
        send_feature_flag_events=True,
        disable_geoip=None,
    ):
        require("key", key, string_types)
        require("distinct_id", distinct_id, ID_TYPES)
        require("groups", groups, dict)

        if self.disabled:
            return None

        person_properties, group_properties = self._add_local_person_and_group_properties(
            distinct_id, groups, person_properties, group_properties
        )

        if self.feature_flags is None and self.personal_api_key:
            self.load_feature_flags()
        response = None

        # If loading in previous line failed
        if self.feature_flags:
            for flag in self.feature_flags:
                if flag["key"] == key:
                    try:
                        response = self._compute_flag_locally(
                            flag,
                            distinct_id,
                            groups=groups,
                            person_properties=person_properties,
                            group_properties=group_properties,
                        )
                        self.log.debug(f"Successfully computed flag locally: {key} -> {response}")
                    except InconclusiveMatchError as e:
                        self.log.debug(f"Failed to compute flag {key} locally: {e}")
                        continue
                    except Exception as e:
                        self.log.exception(f"[FEATURE FLAGS] Error while computing variant locally: {e}")
                        continue

        flag_was_locally_evaluated = response is not None
        if not flag_was_locally_evaluated and not only_evaluate_locally:
            try:
                feature_flags = self.get_feature_variants(
                    distinct_id,
                    groups=groups,
                    person_properties=person_properties,
                    group_properties=group_properties,
                    disable_geoip=disable_geoip,
                )
                response = feature_flags.get(key)
                if response is None:
                    response = False
                self.log.debug(f"Successfully computed flag remotely: #{key} -> #{response}")
            except Exception as e:
                self.log.exception(f"[FEATURE FLAGS] Unable to get flag remotely: {e}")

        feature_flag_reported_key = f"{key}_{str(response)}"
        if (
            feature_flag_reported_key not in self.distinct_ids_feature_flags_reported[distinct_id]
            and send_feature_flag_events  # noqa: W503
        ):
            self.capture(
                distinct_id,
                "$feature_flag_called",
                {
                    "$feature_flag": key,
                    "$feature_flag_response": response,
                    "locally_evaluated": flag_was_locally_evaluated,
                    f"$feature/{key}": response,
                },
                groups=groups,
                disable_geoip=disable_geoip,
            )
            self.distinct_ids_feature_flags_reported[distinct_id].add(feature_flag_reported_key)
        return response

    def get_feature_flag_payload(
        self,
        key,
        distinct_id,
        *,
        match_value=None,
        groups={},
        person_properties={},
        group_properties={},
        only_evaluate_locally=False,
        send_feature_flag_events=True,
        disable_geoip=None,
    ):
        if self.disabled:
            return None

        if match_value is None:
            match_value = self.get_feature_flag(
                key,
                distinct_id,
                groups=groups,
                person_properties=person_properties,
                group_properties=group_properties,
                send_feature_flag_events=False,
                # Disable automatic sending of feature flag events because we're manually handling event dispatch.
                # This prevents sending events with empty data when `get_feature_flag` cannot be evaluated locally.
                only_evaluate_locally=True,  # Enable local evaluation of feature flags to avoid making multiple requests to `/decide`.
                disable_geoip=disable_geoip,
            )

        response = None
        payload = None

        if match_value is not None:
            payload = self._compute_payload_locally(key, match_value)

        flag_was_locally_evaluated = payload is not None
        if not flag_was_locally_evaluated and not only_evaluate_locally:
            try:
                responses_and_payloads = self.get_feature_flags_and_payloads(
                    distinct_id, groups, person_properties, group_properties, disable_geoip
                )
                response = responses_and_payloads["featureFlags"].get(key, None)
                payload = responses_and_payloads["featureFlagPayloads"].get(str(key).lower(), None)
            except Exception as e:
                self.log.exception(f"[FEATURE FLAGS] Unable to get feature flags and payloads: {e}")

        feature_flag_reported_key = f"{key}_{str(response)}"

        if (
            feature_flag_reported_key not in self.distinct_ids_feature_flags_reported[distinct_id]
            and send_feature_flag_events  # noqa: W503
        ):
            self.capture(
                distinct_id,
                "$feature_flag_called",
                {
                    "$feature_flag": key,
                    "$feature_flag_response": response,
                    "$feature_flag_payload": payload,
                    "locally_evaluated": flag_was_locally_evaluated,
                    f"$feature/{key}": response,
                },
                groups=groups,
                disable_geoip=disable_geoip,
            )
            self.distinct_ids_feature_flags_reported[distinct_id].add(feature_flag_reported_key)

        return payload

    def _compute_payload_locally(self, key, match_value):
        payload = None

        if self.feature_flags_by_key is None:
            return payload

        flag_definition = self.feature_flags_by_key.get(key) or {}
        flag_filters = flag_definition.get("filters") or {}
        flag_payloads = flag_filters.get("payloads") or {}
        payload = flag_payloads.get(str(match_value).lower(), None)
        return payload

    def get_all_flags(
        self,
        distinct_id,
        *,
        groups={},
        person_properties={},
        group_properties={},
        only_evaluate_locally=False,
        disable_geoip=None,
    ):
        flags = self.get_all_flags_and_payloads(
            distinct_id,
            groups=groups,
            person_properties=person_properties,
            group_properties=group_properties,
            only_evaluate_locally=only_evaluate_locally,
            disable_geoip=disable_geoip,
        )
        return flags["featureFlags"]

    def get_all_flags_and_payloads(
        self,
        distinct_id,
        *,
        groups={},
        person_properties={},
        group_properties={},
        only_evaluate_locally=False,
        disable_geoip=None,
    ):
        if self.disabled:
            return {"featureFlags": None, "featureFlagPayloads": None}

        person_properties, group_properties = self._add_local_person_and_group_properties(
            distinct_id, groups, person_properties, group_properties
        )

        flags, payloads, fallback_to_decide = self._get_all_flags_and_payloads_locally(
            distinct_id, groups=groups, person_properties=person_properties, group_properties=group_properties
        )
        response = {"featureFlags": flags, "featureFlagPayloads": payloads}

        if fallback_to_decide and not only_evaluate_locally:
            try:
                flags_and_payloads = self.get_decide(
                    distinct_id,
                    groups=groups,
                    person_properties=person_properties,
                    group_properties=group_properties,
                    disable_geoip=disable_geoip,
                )
                response = flags_and_payloads
            except Exception as e:
                self.log.exception(f"[FEATURE FLAGS] Unable to get feature flags and payloads: {e}")

        return response

    def _get_all_flags_and_payloads_locally(
        self, distinct_id, *, groups={}, person_properties={}, group_properties={}, warn_on_unknown_groups=False
    ):
        require("distinct_id", distinct_id, ID_TYPES)
        require("groups", groups, dict)

        if self.feature_flags is None and self.personal_api_key:
            self.load_feature_flags()

        flags = {}
        payloads = {}
        fallback_to_decide = False
        # If loading in previous line failed
        if self.feature_flags:
            for flag in self.feature_flags:
                try:
                    flags[flag["key"]] = self._compute_flag_locally(
                        flag,
                        distinct_id,
                        groups=groups,
                        person_properties=person_properties,
                        group_properties=group_properties,
                        warn_on_unknown_groups=warn_on_unknown_groups,
                    )
                    matched_payload = self._compute_payload_locally(flag["key"], flags[flag["key"]])
                    if matched_payload:
                        payloads[flag["key"]] = matched_payload
                except InconclusiveMatchError:
                    # No need to log this, since it's just telling us to fall back to `/decide`
                    fallback_to_decide = True
                except Exception as e:
                    self.log.exception(f"[FEATURE FLAGS] Error while computing variant and payload: {e}")
                    fallback_to_decide = True
        else:
            fallback_to_decide = True

        return flags, payloads, fallback_to_decide

    def feature_flag_definitions(self):
        return self.feature_flags

    def _add_local_person_and_group_properties(self, distinct_id, groups, person_properties, group_properties):
        all_person_properties = {"distinct_id": distinct_id, **(person_properties or {})}

        all_group_properties = {}
        if groups:
            for group_name in groups:
                all_group_properties[group_name] = {
                    "$group_key": groups[group_name],
                    **(group_properties.get(group_name) or {}),
                }

        return all_person_properties, all_group_properties


def require(name, field, data_type):
    """Require that the named `field` has the right `data_type`"""
    if not isinstance(field, data_type):
        msg = "{0} must have {1}, got: {2}".format(name, data_type, field)
        raise AssertionError(msg)


def stringify_id(val):
    if val is None:
        return None
    if isinstance(val, string_types):
        return val
    return str(val)<|MERGE_RESOLUTION|>--- conflicted
+++ resolved
@@ -146,11 +146,7 @@
                 if send:
                     consumer.start()
 
-<<<<<<< HEAD
-    def identify(self, distinct_id=None, properties=None, timestamp=None, uuid=None):
-=======
-    def identify(self, distinct_id=None, properties=None, context=None, timestamp=None, uuid=None, disable_geoip=None):
->>>>>>> 8f43bbc6
+    def identify(self, distinct_id=None, properties=None, timestamp=None, uuid=None, disable_geoip=None):
         properties = properties or {}
         require("distinct_id", distinct_id, ID_TYPES)
         require("properties", properties, dict)
@@ -208,22 +204,17 @@
 
         return resp_data
 
-<<<<<<< HEAD
-    def capture(self, distinct_id=None, event=None, properties=None, timestamp=None, uuid=None, groups=None):
-=======
     def capture(
         self,
         distinct_id=None,
         event=None,
         properties=None,
-        context=None,
         timestamp=None,
         uuid=None,
         groups=None,
         send_feature_flags=False,
         disable_geoip=None,
     ):
->>>>>>> 8f43bbc6
         properties = properties or {}
         require("distinct_id", distinct_id, ID_TYPES)
         require("properties", properties, dict)
@@ -262,16 +253,12 @@
         if active_feature_flags:
             extra_properties["$active_feature_flags"] = active_feature_flags
 
-<<<<<<< HEAD
-    def set(self, distinct_id=None, properties=None, timestamp=None, uuid=None):
-=======
         if extra_properties:
             msg["properties"] = {**extra_properties, **msg["properties"]}
 
         return self._enqueue(msg, disable_geoip)
 
-    def set(self, distinct_id=None, properties=None, context=None, timestamp=None, uuid=None, disable_geoip=None):
->>>>>>> 8f43bbc6
+    def set(self, distinct_id=None, properties=None, timestamp=None, uuid=None, disable_geoip=None):
         properties = properties or {}
         require("distinct_id", distinct_id, ID_TYPES)
         require("properties", properties, dict)
@@ -286,11 +273,7 @@
 
         return self._enqueue(msg, disable_geoip)
 
-<<<<<<< HEAD
-    def set_once(self, distinct_id=None, properties=None, timestamp=None, uuid=None):
-=======
-    def set_once(self, distinct_id=None, properties=None, context=None, timestamp=None, uuid=None, disable_geoip=None):
->>>>>>> 8f43bbc6
+    def set_once(self, distinct_id=None, properties=None, timestamp=None, uuid=None, disable_geoip=None):
         properties = properties or {}
         require("distinct_id", distinct_id, ID_TYPES)
         require("properties", properties, dict)
@@ -305,21 +288,16 @@
 
         return self._enqueue(msg, disable_geoip)
 
-<<<<<<< HEAD
-    def group_identify(self, group_type=None, group_key=None, properties=None, timestamp=None, uuid=None):
-=======
     def group_identify(
         self,
         group_type=None,
         group_key=None,
         properties=None,
-        context=None,
         timestamp=None,
         uuid=None,
         disable_geoip=None,
         distinct_id=None,
     ):
->>>>>>> 8f43bbc6
         properties = properties or {}
         require("group_type", group_type, ID_TYPES)
         require("group_key", group_key, ID_TYPES)
@@ -344,13 +322,9 @@
 
         return self._enqueue(msg, disable_geoip)
 
-<<<<<<< HEAD
-    def alias(self, previous_id=None, distinct_id=None, timestamp=None, uuid=None):
-=======
-    def alias(self, previous_id=None, distinct_id=None, context=None, timestamp=None, uuid=None, disable_geoip=None):
+    def alias(self, previous_id=None, distinct_id=None, timestamp=None, uuid=None, disable_geoip=None):
         context = context or {}
 
->>>>>>> 8f43bbc6
         require("previous_id", previous_id, ID_TYPES)
         require("distinct_id", distinct_id, ID_TYPES)
 
@@ -366,13 +340,9 @@
 
         return self._enqueue(msg, disable_geoip)
 
-<<<<<<< HEAD
-    def page(self, distinct_id=None, url=None, properties=None, timestamp=None, uuid=None):
-=======
     def page(
-        self, distinct_id=None, url=None, properties=None, context=None, timestamp=None, uuid=None, disable_geoip=None
-    ):
->>>>>>> 8f43bbc6
+        self, distinct_id=None, url=None, properties=None, timestamp=None, uuid=None, disable_geoip=None
+    ):
         properties = properties or {}
 
         require("distinct_id", distinct_id, ID_TYPES)
