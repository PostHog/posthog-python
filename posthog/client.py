--- conflicted
+++ resolved
@@ -1819,14 +1819,12 @@
         Category:
             Feature flags
         """
-<<<<<<< HEAD
         warnings.warn(
             "get_feature_flag_payload is deprecated and will be removed in a future version. "
             "Please use get_feature_flag_result instead.",
             DeprecationWarning,
             stacklevel=2,
         )
-=======
         if send_feature_flag_events:
             warnings.warn(
                 "send_feature_flag_events is deprecated in get_feature_flag_payload() and will be removed "
@@ -1835,7 +1833,6 @@
                 stacklevel=2,
             )
 
->>>>>>> 80e6e432
         feature_flag_result = self._get_feature_flag_result(
             key,
             distinct_id,
