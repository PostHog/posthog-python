--- conflicted
+++ resolved
@@ -120,19 +120,12 @@
     """
     item = None
     try:
-<<<<<<< HEAD
-        item = cmplx.decode("utf-8", "strict")
-    except AttributeError as exception:
-        item = ":".join(exception)
-        item.decode("utf-8", "strict")  # type: ignore
-=======
         if isinstance(cmplx, bytes):
             item = cmplx.decode("utf-8", "strict")
         elif isinstance(cmplx, str):
             item = cmplx
     except Exception as exception:
         item = ":".join(map(str, exception.args))
->>>>>>> 23e1d8e2
         log.warning("Error decoding: %s", item)
         return None
 
