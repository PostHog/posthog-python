--- conflicted
+++ resolved
@@ -1,8 +1,4 @@
-<<<<<<< HEAD
-VERSION = "3.14.3"
-=======
-VERSION = "3.15.0"
->>>>>>> 5e0f9e35
+VERSION = "3.15.1"
 
 if __name__ == "__main__":
     print(VERSION, end="")  # noqa: T201