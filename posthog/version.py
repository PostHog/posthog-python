<<<<<<< HEAD
VERSION = "6.2.0"
=======
VERSION = "6.2.1"
>>>>>>> 6ab2856f

if __name__ == "__main__":
    print(VERSION, end="")  # noqa: T201<|MERGE_RESOLUTION|>--- conflicted
+++ resolved
@@ -1,8 +1,4 @@
-<<<<<<< HEAD
-VERSION = "6.2.0"
-=======
-VERSION = "6.2.1"
->>>>>>> 6ab2856f
+VERSION = "6.3.0"
 
 if __name__ == "__main__":
     print(VERSION, end="")  # noqa: T201