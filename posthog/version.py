--- conflicted
+++ resolved
@@ -1,8 +1,4 @@
-<<<<<<< HEAD
-VERSION = "6.7.10"
-=======
-VERSION = "6.7.11"
->>>>>>> 50b0c717
+VERSION = "6.7.12"
 
 if __name__ == "__main__":
     print(VERSION, end="")  # noqa: T201