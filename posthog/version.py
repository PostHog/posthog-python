<<<<<<< HEAD
VERSION = "7.2.1"
=======
VERSION = "7.4.0"
>>>>>>> 80e6e432

if __name__ == "__main__":
    print(VERSION, end="")  # noqa: T201<|MERGE_RESOLUTION|>--- conflicted
+++ resolved
@@ -1,8 +1,4 @@
-<<<<<<< HEAD
-VERSION = "7.2.1"
-=======
-VERSION = "7.4.0"
->>>>>>> 80e6e432
+VERSION = "7.4.1"
 
 if __name__ == "__main__":
     print(VERSION, end="")  # noqa: T201