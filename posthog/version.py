--- conflicted
+++ resolved
@@ -1,8 +1,4 @@
-<<<<<<< HEAD
-VERSION = "3.15.0"
-=======
 VERSION = "3.15.1"
->>>>>>> 57a3e747
 
 if __name__ == "__main__":
     print(VERSION, end="")  # noqa: T201