--- conflicted
+++ resolved
@@ -31,15 +31,10 @@
     license="MIT License",
     install_requires=install_requires,
     tests_require=tests_require,
-<<<<<<< HEAD
     extras_require={
-        'sentry': 'sentry',
-        'django': 'django',
+        'sentry': ['sentry', 'django'],
     },
     description='Integrate PostHog into any python application.',
-=======
-    description="Integrate PostHog into any python application.",
->>>>>>> 372fb746
     long_description=long_description,
     classifiers=[
         "Development Status :: 5 - Production/Stable",
