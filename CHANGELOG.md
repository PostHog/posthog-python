<<<<<<< HEAD
# 7.0.0 - 2025-11-10

NB Python 3.9 is no longer supported

- chore(llma): update LLM provider SDKs to latest major versions
  - openai: 1.102.0 → 2.7.1
  - anthropic: 0.64.0 → 0.72.0
  - google-genai: 1.32.0 → 1.49.0
  - langchain-core: 0.3.75 → 1.0.3
  - langchain-openai: 0.3.32 → 1.0.2
  - langchain-anthropic: 0.3.19 → 1.0.1
  - langchain-community: 0.3.29 → 0.4.1
  - langgraph: 0.6.6 → 1.0.2
=======
# 6.9.2 - 2025-11-10

- fix(llma): fix cache token double subtraction in Langchain for non-Anthropic providers causing negative costs
>>>>>>> 499d5457

# 6.9.1 - 2025-11-07

- fix(error-tracking): pass code variables config from init to client

# 6.9.0 - 2025-11-06

- feat(error-tracking): add local variables capture

# 6.8.0 - 2025-11-03

- feat(llma): send web search calls to be used for LLM cost calculations

# 6.7.14 - 2025-11-03

- fix(django): Handle request.user access in async middleware context to prevent SynchronousOnlyOperation errors in Django 5+ (fixes #355)
- test(django): Add Django 5 integration test suite with real ASGI application testing async middleware behavior

# 6.7.13 - 2025-11-02

- fix(llma): cache cost calculation in the LangChain callback

# 6.7.12 - 2025-11-02

- fix(django): Restore process_exception method to capture view and downstream middleware exceptions (fixes #329)
- fix(ai/langchain): Add LangChain 1.0+ compatibility for CallbackHandler imports (fixes #362)

# 6.7.11 - 2025-10-28

- feat(ai): Add `$ai_framework` property for framework integrations (e.g. LangChain)

# 6.7.10 - 2025-10-24

- fix(django): Make middleware truly hybrid - compatible with both sync (WSGI) and async (ASGI) Django stacks without breaking sync-only deployments

# 6.7.9 - 2025-10-22

- fix(flags): multi-condition flags with static cohorts returning wrong variants

# 6.7.8 - 2025-10-16

- fix(llma): missing async for OpenAI's streaming implementation

# 6.7.7 - 2025-10-14

- fix: remove deprecated attribute $exception_personURL from exception events

# 6.7.6 - 2025-09-16

- fix: don't sort condition sets with variant overrides to the top
- fix: Prevent core Client methods from raising exceptions

# 6.7.5 - 2025-09-16

- feat: Django middleware now supports async request handling.

# 6.7.4 - 2025-09-05

- fix: Missing system prompts for some providers

# 6.7.3 - 2025-09-04

- fix: missing usage tokens in Gemini

# 6.7.2 - 2025-09-03

- fix: tool call results in streaming providers

# 6.7.1 - 2025-09-01

- fix: Add base64 inline image sanitization

# 6.7.0 - 2025-08-26

- feat: Add support for feature flag dependencies

# 6.6.1 - 2025-08-21

- fix: Prevent `NoneType` error when `group_properties` is `None`

# 6.6.0 - 2025-08-15

- feat: Add `flag_keys_to_evaluate` parameter to optimize feature flag evaluation performance by only evaluating specified flags
- feat: Add `flag_keys_filter` option to `send_feature_flags` for selective flag evaluation in capture events

# 6.5.0 - 2025-08-08

- feat: Add `$context_tags` to an event to know which properties were included as tags

# 6.4.1 - 2025-08-06

- fix: Always pass project API key in `remote_config` requests for deterministic project routing

# 6.4.0 - 2025-08-05

- feat: support Vertex AI for Gemini

# 6.3.4 - 2025-08-04

- fix: set `$ai_tools` for all providers and `$ai_output_choices` for all non-streaming provider flows properly

# 6.3.3 - 2025-08-01

- fix: `get_feature_flag_result` now correctly returns FeatureFlagResult when payload is empty string instead of None

# 6.3.2 - 2025-07-31

- fix: Anthropic's tool calls are now handled properly

# 6.3.0 - 2025-07-22

- feat: Enhanced `send_feature_flags` parameter to accept `SendFeatureFlagsOptions` object for declarative control over local/remote evaluation and custom properties

# 6.2.1 - 2025-07-21

- feat: make `posthog_client` an optional argument in PostHog AI providers wrappers (`posthog.ai.*`), intuitively using the default client as the default

# 6.1.1 - 2025-07-16

- fix: correctly capture exceptions processed by Django from views or middleware

# 6.1.0 - 2025-07-10

- feat: decouple feature flag local evaluation from personal API keys; support decrypting remote config payloads without relying on the feature flags poller

# 6.0.4 - 2025-07-09

- fix: add POSTHOG_MW_CLIENT setting to django middleware, to support custom clients for exception capture.

# 6.0.3 - 2025-07-07

- feat: add a feature flag evaluation cache (local storage or redis) to support returning flag evaluations when the service is down

# 6.0.2 - 2025-07-02

- fix: send_feature_flags changed to default to false in `Client::capture_exception`

# 6.0.1

- fix: response `$process_person_profile` property when passed to capture

# 6.0.0

This release contains a number of major breaking changes:

- feat: make distinct_id an optional parameter in posthog.capture and related functions
- feat: make capture and related functions return `Optional[str]`, which is the UUID of the sent event, if it was sent
- fix: remove `identify` (prefer `posthog.set()`), and `page` and `screen` (prefer `posthog.capture()`)
- fix: delete exception-capture specific integrations module. Prefer the general-purpose django middleware as a replacement for the django `Integration`.

To migrate to this version, you'll mostly just need to switch to using named keyword arguments, rather than positional ones. For example:

```python
# Old calling convention
posthog.capture("user123", "button_clicked", {"button_id": "123"})
# New calling convention
posthog.capture(distinct_id="user123", event="button_clicked", properties={"button_id": "123"})

# Better pattern
with posthog.new_context():
    posthog.identify_context("user123")

    # The event name is the first argument, and can be passed positionally, or as a keyword argument in a later position
    posthog.capture("button_pressed")
```

Generally, arguments are now appropriately typed, and docstrings have been updated. If something is unclear, please open an issue, or submit a PR!

# 5.4.0 - 2025-06-20

- feat: add support to session_id context on page method

# 5.3.0 - 2025-06-19

- fix: safely handle exception values

# 5.2.0 - 2025-06-19

- feat: construct artificial stack traces if no traceback is available on a captured exception

## 5.1.0 - 2025-06-18

- feat: session and distinct ID's can now be associated with contexts, and are used as such
- feat: django http request middleware

## 5.0.0 - 2025-06-16

- fix: removed deprecated sentry integration

## 4.10.0 - 2025-06-13

- fix: no longer fail in autocapture.

## 4.9.0 - 2025-06-13

- feat(ai): track reasoning and cache tokens in the LangChain callback

## 4.8.0 - 2025-06-10

- fix: export scoped, rather than tracked, decorator
- feat: allow use of contexts without error tracking

## 4.7.0 - 2025-06-10

- feat: add support for parse endpoint in responses API (no longer beta)

## 4.6.2 - 2025-06-09

- fix: replace `import posthog` with direct method imports

## 4.6.1 - 2025-06-09

- fix: replace `import posthog` in `posthoganalytics` package

## 4.6.0 - 2025-06-09

- feat: add additional user and request context to captured exceptions via the Django integration
- feat: Add `setup()` function to initialise default client

## 4.5.0 - 2025-06-09

- feat: add before_send callback (#249)

## 4.4.2- 2025-06-09

- empty point release to fix release automation

## 4.4.1 2025-06-09

- empty point release to fix release automation

## 4.4.0 - 2025-06-09

- Use the new `/flags` endpoint for all feature flag evaluations (don't fall back to `/decide` at all)

## 4.3.2 - 2025-06-06

1. Add context management:

- New context manager with `posthog.new_context()`
- Tag functions: `posthog.tag()`, `posthog.get_tags()`, `posthog.clear_tags()`
- Function decorator:
  - `@posthog.scoped` - Creates context and captures exceptions thrown within the function
- Automatic deduplication of exceptions to ensure each exception is only captured once

2. fix: feature flag request use geoip_disable (#235)
3. chore: pin actions versions (#210)
4. fix: opinionated setup and clean fn fix (#240)
5. fix: release action failed (#241)

## 4.2.0 - 2025-05-22

Add support for google gemini

## 4.1.0 - 2025-05-22

Moved ai openai package to a composition approach over inheritance.

## 4.0.1 – 2025-04-29

1. Remove deprecated `monotonic` library. Use Python's core `time.monotonic` function instead
2. Clarify Python 3.9+ is required

## 4.0.0 - 2025-04-24

1. Added new method `get_feature_flag_result` which returns a `FeatureFlagResult` object. This object breaks down the result of a feature flag into its enabled state, variant, and payload. The benefit of this method is it allows you to retrieve the result of a feature flag and its payload in a single API call. You can call `get_value` on the result to get the value of the feature flag, which is the same value returned by `get_feature_flag` (aka the string `variant` if the flag is a multivariate flag or the `boolean` value if the flag is a boolean flag).

Example:

```python
result = posthog.get_feature_flag_result("my-flag", "distinct_id")
print(result.enabled)     # True or False
print(result.variant)     # 'the-variant-value' or None
print(result.payload)     # {'foo': 'bar'}
print(result.get_value()) # 'the-variant-value' or True or False
print(result.reason)      # 'matched condition set 2' (Not available for local evaluation)
```

Breaking change:

1. `get_feature_flag_payload` now deserializes payloads from JSON strings to `Any`. Previously, it returned the payload as a JSON encoded string.

Before:

```python
payload = get_feature_flag_payload('key', 'distinct_id') # "{\"some\": \"payload\"}"
```

After:

```python
payload = get_feature_flag_payload('key', 'distinct_id') # {"some": "payload"}
```

## 3.25.0 – 2025-04-15

1. Roll out new `/flags` endpoint to 100% of `/decide` traffic, excluding the top 10 customers.

## 3.24.3 – 2025-04-15

1. Fix hash inclusion/exclusion for flag rollout

## 3.24.2 – 2025-04-15

1. Roll out new /flags endpoint to 10% of /decide traffic

## 3.24.1 – 2025-04-11

1. Add `log_captured_exceptions` option to proxy setup

## 3.24.0 – 2025-04-10

1. Add config option to `log_captured_exceptions`

## 3.23.0 – 2025-03-26

1. Expand automatic retries to include read errors (e.g. RemoteDisconnected)

## 3.22.0 – 2025-03-26

1. Add more information to `$feature_flag_called` events.
2. Support for the `/decide?v=4` endpoint which contains more information about feature flags.

## 3.21.0 – 2025-03-17

1. Support serializing dataclasses.

## 3.20.0 – 2025-03-13

1. Add support for OpenAI Responses API.

## 3.19.2 – 2025-03-11

1. Fix install requirements for analytics package

## 3.19.1 – 2025-03-11

1. Fix bug where None is sent as delta in azure

## 3.19.0 – 2025-03-04

1. Add support for tool calls in OpenAI and Anthropic.
2. Add support for cached tokens.

## 3.18.1 – 2025-03-03

1. Improve quota-limited feature flag logs

## 3.18.0 - 2025-02-28

1. Add support for Azure OpenAI.

## 3.17.0 - 2025-02-27

1. The LangChain handler now captures tools in `$ai_generation` events, in property `$ai_tools`. This allows for displaying tools provided to the LLM call in PostHog UI. Note that support for `$ai_tools` in OpenAI and Anthropic SDKs is coming soon.

## 3.16.0 - 2025-02-26

1. feat: add some platform info to events (#198)

## 3.15.1 - 2025-02-23

1. Fix async client support for OpenAI.

## 3.15.0 - 2025-02-19

1. Support quota-limited feature flags

## 3.14.2 - 2025-02-19

1. Evaluate feature flag payloads with case sensitivity correctly. Fixes <https://github.com/PostHog/posthog-python/issues/178>

## 3.14.1 - 2025-02-18

1. Add support for Bedrock Anthropic Usage

## 3.13.0 - 2025-02-12

1. Automatically retry connection errors

## 3.12.1 - 2025-02-11

1. Fix mypy support for 3.12.0
2. Deprecate `is_simple_flag`

## 3.12.0 - 2025-02-11

1. Add support for OpenAI beta parse API.
2. Deprecate `context` parameter

## 3.11.1 - 2025-02-06

1. Fix LangChain callback handler to capture parent run ID.

## 3.11.0 - 2025-01-28

1. Add the `$ai_span` event to the LangChain callback handler to capture the input and output of intermediary chains.

   > LLM observability naming change: event property `$ai_trace_name` is now `$ai_span_name`.

2. Fix serialiazation of Pydantic models in methods.

## 3.10.0 - 2025-01-24

1. Add `$ai_error` and `$ai_is_error` properties to LangChain callback handler, OpenAI, and Anthropic.

## 3.9.3 - 2025-01-23

1. Fix capturing of multiple traces in the LangChain callback handler.

## 3.9.2 - 2025-01-22

1. Fix importing of LangChain callback handler under certain circumstances.

## 3.9.0 - 2025-01-22

1. Add `$ai_trace` event emission to LangChain callback handler.

## 3.8.4 - 2025-01-17

1. Add Anthropic support for LLM Observability.
2. Update LLM Observability to use output_choices.

## 3.8.3 - 2025-01-14

1. Fix setuptools to include the `posthog.ai.openai` and `posthog.ai.langchain` packages for the `posthoganalytics` package.

## 3.8.2 - 2025-01-14

1. Fix setuptools to include the `posthog.ai.openai` and `posthog.ai.langchain` packages.

## 3.8.1 - 2025-01-14

1. Add LLM Observability with support for OpenAI and Langchain callbacks.

## 3.7.5 - 2025-01-03

1. Add `distinct_id` to group_identify

## 3.7.4 - 2024-11-25

1. Fix bug where this SDK incorrectly sent feature flag events with null values when calling `get_feature_flag_payload`.

## 3.7.3 - 2024-11-25

1. Use personless mode when sending an exception without a provided `distinct_id`.

## 3.7.2 - 2024-11-19

1. Add `type` property to exception stacks.

## 3.7.1 - 2024-10-24

1. Add `platform` property to each frame of exception stacks.

## 3.7.0 - 2024-10-03

1. Adds a new `super_properties` parameter on the client that are appended to every /capture call.

## 3.6.7 - 2024-09-24

1. Remove deprecated datetime.utcnow() in favour of datetime.now(tz=tzutc())

## 3.6.6 - 2024-09-16

1. Fix manual capture support for in app frames

## 3.6.5 - 2024-09-10

1. Fix django integration support for manual exception capture.

## 3.6.4 - 2024-09-05

1. Add manual exception capture.

## 3.6.3 - 2024-09-03

1. Make sure setup.py for posthoganalytics package also discovers the new exception integration package.

## 3.6.2 - 2024-09-03

1. Make sure setup.py discovers the new exception integration package.

## 3.6.1 - 2024-09-03

1. Adds django integration to exception autocapture in alpha state. This feature is not yet stable and may change in future versions.

## 3.6.0 - 2024-08-28

1. Adds exception autocapture in alpha state. This feature is not yet stable and may change in future versions.

## 3.5.2 - 2024-08-21

1. Guard for None values in local evaluation

## 3.5.1 - 2024-08-13

1. Remove "-api" suffix from ingestion hostnames

## 3.5.0 - 2024-02-29

1. - Adds a new `feature_flags_request_timeout_seconds` timeout parameter for feature flags which defaults to 3 seconds, updated from the default 10s for all other API calls.

## 3.4.2 - 2024-02-20

1. Add `historical_migration` option for bulk migration to PostHog Cloud.

## 3.4.1 - 2024-02-09

1. Use new hosts for event capture as well

## 3.4.0 - 2024-02-05

1. Point given hosts to new ingestion hosts

## 3.3.4 - 2024-01-30

1. Update type hints for module variables to work with newer versions of mypy

## 3.3.3 - 2024-01-26

1. Remove new relative date operators, combine into regular date operators

## 3.3.2 - 2024-01-19

1. Return success/failure with all capture calls from module functions

## 3.3.1 - 2024-01-10

1. Make sure we don't override any existing feature flag properties when adding locally evaluated feature flag properties.

## 3.3.0 - 2024-01-09

1. When local evaluation is enabled, we automatically add flag information to all events sent to PostHog, whenever possible. This makes it easier to use these events in experiments.

## 3.2.0 - 2024-01-09

1. Numeric property handling for feature flags now does the expected: When passed in a number, we do a numeric comparison. When passed in a string, we do a string comparison. Previously, we always did a string comparison.
2. Add support for relative date operators for local evaluation.

## 3.1.0 - 2023-12-04

1. Increase maximum event size and batch size

## 3.0.2 - 2023-08-17

1. Returns the current flag property with $feature_flag_called events, to make it easier to use in experiments

## 3.0.1 - 2023-04-21

1. Restore how feature flags work when the client library is disabled: All requests return `None` and no events are sent when the client is disabled.
2. Add a `feature_flag_definitions()` debug option, which returns currently loaded feature flag definitions. You can use this to more cleverly decide when to request local evaluation of feature flags.

## 3.0.0 - 2023-04-14

Breaking change:

All events by default now send the `$geoip_disable` property to disable geoip lookup in app. This is because usually we don't
want to update person properties to take the server's location.

The same now happens for feature flag requests, where we discard the IP address of the server for matching on geoip properties like city, country, continent.

To restore previous behaviour, you can set the default to False like so:

```python
posthog.disable_geoip = False

# // and if using client instantiation:
posthog = Posthog('api_key', disable_geoip=False)

```

## 2.5.0 - 2023-04-10

1. Add option for instantiating separate client object

## 2.4.2 - 2023-03-30

1. Update backoff dependency for posthoganalytics package to be the same as posthog package

## 2.4.1 - 2023-03-17

1. Removes accidental print call left in for decide response

## 2.4.0 - 2023-03-14

1. Support evaluating all cohorts in feature flags for local evaluation

## 2.3.1 - 2023-02-07

1. Log instead of raise error on posthog personal api key errors
2. Remove upper bound on backoff dependency

## 2.3.0 - 2023-01-31

1. Add support for returning payloads of matched feature flags

## 2.2.0 - 2022-11-14

Changes:

1. Add support for feature flag variant overrides with local evaluation

## 2.1.2 - 2022-09-15

Changes:

1. Fixes issues with date comparison.

## 2.1.1 - 2022-09-14

Changes:

1. Feature flags local evaluation now supports date property filters as well. Accepts both strings and datetime objects.

## 2.1.0 - 2022-08-11

Changes:

1. Feature flag defaults have been removed
2. Setup logging only when debug mode is enabled.

## 2.0.1 - 2022-08-04

- Make poll_interval configurable
- Add `send_feature_flag_events` parameter to feature flag calls, which determine whether the `$feature_flag_called` event should be sent or not.
- Add `only_evaluate_locally` parameter to feature flag calls, which determines whether the feature flag should only be evaluated locally or not.

## 2.0.0 - 2022-08-02

Breaking changes:

1. The minimum version requirement for PostHog servers is now 1.38. If you're using PostHog Cloud, you satisfy this requirement automatically.
2. Feature flag defaults apply only when there's an error fetching feature flag results. Earlier, if the default was set to `True`, even if a flag resolved to `False`, the default would override this.
   **Note: These are removed in 2.0.2**
3. Feature flag remote evaluation doesn't require a personal API key.

New Changes:

1. You can now evaluate feature flags locally (i.e. without sending a request to your PostHog servers) by setting a personal API key, and passing in groups and person properties to `is_feature_enabled` and `get_feature_flag` calls.
2. Introduces a `get_all_flags` method that returns all feature flags. This is useful for when you want to seed your frontend with some initial flags, given a user ID.

## 1.4.9 - 2022-06-13

- Support for sending feature flags with capture calls

## 1.4.8 - 2022-05-12

- Support multi variate feature flags

## 1.4.7 - 2022-04-25

- Allow feature flags usage without project_api_key

## 1.4.1 - 2021-05-28

- Fix packaging issues with Sentry integrations

## 1.4.0 - 2021-05-18

- Improve support for `project_api_key` (#32)
- Resolve polling issues with feature flags (#29)
- Add Sentry (and Sentry+Django) integrations (#13)
- Fix feature flag issue with no percentage rollout (#30)

## 1.3.1 - 2021-05-07

- Add `$set` and `$set_once` support (#23)
- Add distinct ID to `$create_alias` event (#27)
- Add `UUID` to `ID_TYPES` (#26)

## 1.2.1 - 2021-02-05

Initial release logged in CHANGELOG.md.<|MERGE_RESOLUTION|>--- conflicted
+++ resolved
@@ -1,5 +1,4 @@
-<<<<<<< HEAD
-# 7.0.0 - 2025-11-10
+# 7.0.0 - 2025-11-11
 
 NB Python 3.9 is no longer supported
 
@@ -12,11 +11,10 @@
   - langchain-anthropic: 0.3.19 → 1.0.1
   - langchain-community: 0.3.29 → 0.4.1
   - langgraph: 0.6.6 → 1.0.2
-=======
+
 # 6.9.2 - 2025-11-10
 
 - fix(llma): fix cache token double subtraction in Langchain for non-Anthropic providers causing negative costs
->>>>>>> 499d5457
 
 # 6.9.1 - 2025-11-07
 
