<<<<<<< HEAD
# 7.1.0 - 2025-11-28

Capture Langchain, OpenAI and Anthropic errors as exceptions (if exception autocapture is enabled)
Add reference to exception in LLMA trace and span events
=======
# 7.1.0 - 2025-11-26

Add support for the async version of Gemini.
>>>>>>> 28559774

# 7.0.2 - 2025-11-18

Add support for Python 3.14.
Projects upgrading to Python 3.14 should ensure any Pydantic models passed into the SDK use Pydantic v2, as Pydantic v1 is not compatible with Python 3.14.

# 7.0.1 - 2025-11-15

Try to use repr() when formatting code variables

# 7.0.0 - 2025-11-11

NB Python 3.9 is no longer supported

- chore(llma): update LLM provider SDKs to latest major versions
  - openai: 1.102.0 → 2.7.1
  - anthropic: 0.64.0 → 0.72.0
  - google-genai: 1.32.0 → 1.49.0
  - langchain-core: 0.3.75 → 1.0.3
  - langchain-openai: 0.3.32 → 1.0.2
  - langchain-anthropic: 0.3.19 → 1.0.1
  - langchain-community: 0.3.29 → 0.4.1
  - langgraph: 0.6.6 → 1.0.2

# 6.9.3 - 2025-11-10

- feat(ph-ai): PostHog properties dict in GenerationMetadata

# 6.9.2 - 2025-11-10

- fix(llma): fix cache token double subtraction in Langchain for non-Anthropic providers causing negative costs

# 6.9.1 - 2025-11-07

- fix(error-tracking): pass code variables config from init to client

# 6.9.0 - 2025-11-06

- feat(error-tracking): add local variables capture

# 6.8.0 - 2025-11-03

- feat(llma): send web search calls to be used for LLM cost calculations

# 6.7.14 - 2025-11-03

- fix(django): Handle request.user access in async middleware context to prevent SynchronousOnlyOperation errors in Django 5+ (fixes #355)
- test(django): Add Django 5 integration test suite with real ASGI application testing async middleware behavior

# 6.7.13 - 2025-11-02

- fix(llma): cache cost calculation in the LangChain callback

# 6.7.12 - 2025-11-02

- fix(django): Restore process_exception method to capture view and downstream middleware exceptions (fixes #329)
- fix(ai/langchain): Add LangChain 1.0+ compatibility for CallbackHandler imports (fixes #362)

# 6.7.11 - 2025-10-28

- feat(ai): Add `$ai_framework` property for framework integrations (e.g. LangChain)

# 6.7.10 - 2025-10-24

- fix(django): Make middleware truly hybrid - compatible with both sync (WSGI) and async (ASGI) Django stacks without breaking sync-only deployments

# 6.7.9 - 2025-10-22

- fix(flags): multi-condition flags with static cohorts returning wrong variants

# 6.7.8 - 2025-10-16

- fix(llma): missing async for OpenAI's streaming implementation

# 6.7.7 - 2025-10-14

- fix: remove deprecated attribute $exception_personURL from exception events

# 6.7.6 - 2025-09-16

- fix: don't sort condition sets with variant overrides to the top
- fix: Prevent core Client methods from raising exceptions

# 6.7.5 - 2025-09-16

- feat: Django middleware now supports async request handling.

# 6.7.4 - 2025-09-05

- fix: Missing system prompts for some providers

# 6.7.3 - 2025-09-04

- fix: missing usage tokens in Gemini

# 6.7.2 - 2025-09-03

- fix: tool call results in streaming providers

# 6.7.1 - 2025-09-01

- fix: Add base64 inline image sanitization

# 6.7.0 - 2025-08-26

- feat: Add support for feature flag dependencies

# 6.6.1 - 2025-08-21

- fix: Prevent `NoneType` error when `group_properties` is `None`

# 6.6.0 - 2025-08-15

- feat: Add `flag_keys_to_evaluate` parameter to optimize feature flag evaluation performance by only evaluating specified flags
- feat: Add `flag_keys_filter` option to `send_feature_flags` for selective flag evaluation in capture events

# 6.5.0 - 2025-08-08

- feat: Add `$context_tags` to an event to know which properties were included as tags

# 6.4.1 - 2025-08-06

- fix: Always pass project API key in `remote_config` requests for deterministic project routing

# 6.4.0 - 2025-08-05

- feat: support Vertex AI for Gemini

# 6.3.4 - 2025-08-04

- fix: set `$ai_tools` for all providers and `$ai_output_choices` for all non-streaming provider flows properly

# 6.3.3 - 2025-08-01

- fix: `get_feature_flag_result` now correctly returns FeatureFlagResult when payload is empty string instead of None

# 6.3.2 - 2025-07-31

- fix: Anthropic's tool calls are now handled properly

# 6.3.0 - 2025-07-22

- feat: Enhanced `send_feature_flags` parameter to accept `SendFeatureFlagsOptions` object for declarative control over local/remote evaluation and custom properties

# 6.2.1 - 2025-07-21

- feat: make `posthog_client` an optional argument in PostHog AI providers wrappers (`posthog.ai.*`), intuitively using the default client as the default

# 6.1.1 - 2025-07-16

- fix: correctly capture exceptions processed by Django from views or middleware

# 6.1.0 - 2025-07-10

- feat: decouple feature flag local evaluation from personal API keys; support decrypting remote config payloads without relying on the feature flags poller

# 6.0.4 - 2025-07-09

- fix: add POSTHOG_MW_CLIENT setting to django middleware, to support custom clients for exception capture.

# 6.0.3 - 2025-07-07

- feat: add a feature flag evaluation cache (local storage or redis) to support returning flag evaluations when the service is down

# 6.0.2 - 2025-07-02

- fix: send_feature_flags changed to default to false in `Client::capture_exception`

# 6.0.1

- fix: response `$process_person_profile` property when passed to capture

# 6.0.0

This release contains a number of major breaking changes:

- feat: make distinct_id an optional parameter in posthog.capture and related functions
- feat: make capture and related functions return `Optional[str]`, which is the UUID of the sent event, if it was sent
- fix: remove `identify` (prefer `posthog.set()`), and `page` and `screen` (prefer `posthog.capture()`)
- fix: delete exception-capture specific integrations module. Prefer the general-purpose django middleware as a replacement for the django `Integration`.

To migrate to this version, you'll mostly just need to switch to using named keyword arguments, rather than positional ones. For example:

```python
# Old calling convention
posthog.capture("user123", "button_clicked", {"button_id": "123"})
# New calling convention
posthog.capture(distinct_id="user123", event="button_clicked", properties={"button_id": "123"})

# Better pattern
with posthog.new_context():
    posthog.identify_context("user123")

    # The event name is the first argument, and can be passed positionally, or as a keyword argument in a later position
    posthog.capture("button_pressed")
```

Generally, arguments are now appropriately typed, and docstrings have been updated. If something is unclear, please open an issue, or submit a PR!

# 5.4.0 - 2025-06-20

- feat: add support to session_id context on page method

# 5.3.0 - 2025-06-19

- fix: safely handle exception values

# 5.2.0 - 2025-06-19

- feat: construct artificial stack traces if no traceback is available on a captured exception

## 5.1.0 - 2025-06-18

- feat: session and distinct ID's can now be associated with contexts, and are used as such
- feat: django http request middleware

## 5.0.0 - 2025-06-16

- fix: removed deprecated sentry integration

## 4.10.0 - 2025-06-13

- fix: no longer fail in autocapture.

## 4.9.0 - 2025-06-13

- feat(ai): track reasoning and cache tokens in the LangChain callback

## 4.8.0 - 2025-06-10

- fix: export scoped, rather than tracked, decorator
- feat: allow use of contexts without error tracking

## 4.7.0 - 2025-06-10

- feat: add support for parse endpoint in responses API (no longer beta)

## 4.6.2 - 2025-06-09

- fix: replace `import posthog` with direct method imports

## 4.6.1 - 2025-06-09

- fix: replace `import posthog` in `posthoganalytics` package

## 4.6.0 - 2025-06-09

- feat: add additional user and request context to captured exceptions via the Django integration
- feat: Add `setup()` function to initialise default client

## 4.5.0 - 2025-06-09

- feat: add before_send callback (#249)

## 4.4.2- 2025-06-09

- empty point release to fix release automation

## 4.4.1 2025-06-09

- empty point release to fix release automation

## 4.4.0 - 2025-06-09

- Use the new `/flags` endpoint for all feature flag evaluations (don't fall back to `/decide` at all)

## 4.3.2 - 2025-06-06

1. Add context management:

- New context manager with `posthog.new_context()`
- Tag functions: `posthog.tag()`, `posthog.get_tags()`, `posthog.clear_tags()`
- Function decorator:
  - `@posthog.scoped` - Creates context and captures exceptions thrown within the function
- Automatic deduplication of exceptions to ensure each exception is only captured once

2. fix: feature flag request use geoip_disable (#235)
3. chore: pin actions versions (#210)
4. fix: opinionated setup and clean fn fix (#240)
5. fix: release action failed (#241)

## 4.2.0 - 2025-05-22

Add support for google gemini

## 4.1.0 - 2025-05-22

Moved ai openai package to a composition approach over inheritance.

## 4.0.1 – 2025-04-29

1. Remove deprecated `monotonic` library. Use Python's core `time.monotonic` function instead
2. Clarify Python 3.9+ is required

## 4.0.0 - 2025-04-24

1. Added new method `get_feature_flag_result` which returns a `FeatureFlagResult` object. This object breaks down the result of a feature flag into its enabled state, variant, and payload. The benefit of this method is it allows you to retrieve the result of a feature flag and its payload in a single API call. You can call `get_value` on the result to get the value of the feature flag, which is the same value returned by `get_feature_flag` (aka the string `variant` if the flag is a multivariate flag or the `boolean` value if the flag is a boolean flag).

Example:

```python
result = posthog.get_feature_flag_result("my-flag", "distinct_id")
print(result.enabled)     # True or False
print(result.variant)     # 'the-variant-value' or None
print(result.payload)     # {'foo': 'bar'}
print(result.get_value()) # 'the-variant-value' or True or False
print(result.reason)      # 'matched condition set 2' (Not available for local evaluation)
```

Breaking change:

1. `get_feature_flag_payload` now deserializes payloads from JSON strings to `Any`. Previously, it returned the payload as a JSON encoded string.

Before:

```python
payload = get_feature_flag_payload('key', 'distinct_id') # "{\"some\": \"payload\"}"
```

After:

```python
payload = get_feature_flag_payload('key', 'distinct_id') # {"some": "payload"}
```

## 3.25.0 – 2025-04-15

1. Roll out new `/flags` endpoint to 100% of `/decide` traffic, excluding the top 10 customers.

## 3.24.3 – 2025-04-15

1. Fix hash inclusion/exclusion for flag rollout

## 3.24.2 – 2025-04-15

1. Roll out new /flags endpoint to 10% of /decide traffic

## 3.24.1 – 2025-04-11

1. Add `log_captured_exceptions` option to proxy setup

## 3.24.0 – 2025-04-10

1. Add config option to `log_captured_exceptions`

## 3.23.0 – 2025-03-26

1. Expand automatic retries to include read errors (e.g. RemoteDisconnected)

## 3.22.0 – 2025-03-26

1. Add more information to `$feature_flag_called` events.
2. Support for the `/decide?v=4` endpoint which contains more information about feature flags.

## 3.21.0 – 2025-03-17

1. Support serializing dataclasses.

## 3.20.0 – 2025-03-13

1. Add support for OpenAI Responses API.

## 3.19.2 – 2025-03-11

1. Fix install requirements for analytics package

## 3.19.1 – 2025-03-11

1. Fix bug where None is sent as delta in azure

## 3.19.0 – 2025-03-04

1. Add support for tool calls in OpenAI and Anthropic.
2. Add support for cached tokens.

## 3.18.1 – 2025-03-03

1. Improve quota-limited feature flag logs

## 3.18.0 - 2025-02-28

1. Add support for Azure OpenAI.

## 3.17.0 - 2025-02-27

1. The LangChain handler now captures tools in `$ai_generation` events, in property `$ai_tools`. This allows for displaying tools provided to the LLM call in PostHog UI. Note that support for `$ai_tools` in OpenAI and Anthropic SDKs is coming soon.

## 3.16.0 - 2025-02-26

1. feat: add some platform info to events (#198)

## 3.15.1 - 2025-02-23

1. Fix async client support for OpenAI.

## 3.15.0 - 2025-02-19

1. Support quota-limited feature flags

## 3.14.2 - 2025-02-19

1. Evaluate feature flag payloads with case sensitivity correctly. Fixes <https://github.com/PostHog/posthog-python/issues/178>

## 3.14.1 - 2025-02-18

1. Add support for Bedrock Anthropic Usage

## 3.13.0 - 2025-02-12

1. Automatically retry connection errors

## 3.12.1 - 2025-02-11

1. Fix mypy support for 3.12.0
2. Deprecate `is_simple_flag`

## 3.12.0 - 2025-02-11

1. Add support for OpenAI beta parse API.
2. Deprecate `context` parameter

## 3.11.1 - 2025-02-06

1. Fix LangChain callback handler to capture parent run ID.

## 3.11.0 - 2025-01-28

1. Add the `$ai_span` event to the LangChain callback handler to capture the input and output of intermediary chains.

   > LLM observability naming change: event property `$ai_trace_name` is now `$ai_span_name`.

2. Fix serialiazation of Pydantic models in methods.

## 3.10.0 - 2025-01-24

1. Add `$ai_error` and `$ai_is_error` properties to LangChain callback handler, OpenAI, and Anthropic.

## 3.9.3 - 2025-01-23

1. Fix capturing of multiple traces in the LangChain callback handler.

## 3.9.2 - 2025-01-22

1. Fix importing of LangChain callback handler under certain circumstances.

## 3.9.0 - 2025-01-22

1. Add `$ai_trace` event emission to LangChain callback handler.

## 3.8.4 - 2025-01-17

1. Add Anthropic support for LLM Observability.
2. Update LLM Observability to use output_choices.

## 3.8.3 - 2025-01-14

1. Fix setuptools to include the `posthog.ai.openai` and `posthog.ai.langchain` packages for the `posthoganalytics` package.

## 3.8.2 - 2025-01-14

1. Fix setuptools to include the `posthog.ai.openai` and `posthog.ai.langchain` packages.

## 3.8.1 - 2025-01-14

1. Add LLM Observability with support for OpenAI and Langchain callbacks.

## 3.7.5 - 2025-01-03

1. Add `distinct_id` to group_identify

## 3.7.4 - 2024-11-25

1. Fix bug where this SDK incorrectly sent feature flag events with null values when calling `get_feature_flag_payload`.

## 3.7.3 - 2024-11-25

1. Use personless mode when sending an exception without a provided `distinct_id`.

## 3.7.2 - 2024-11-19

1. Add `type` property to exception stacks.

## 3.7.1 - 2024-10-24

1. Add `platform` property to each frame of exception stacks.

## 3.7.0 - 2024-10-03

1. Adds a new `super_properties` parameter on the client that are appended to every /capture call.

## 3.6.7 - 2024-09-24

1. Remove deprecated datetime.utcnow() in favour of datetime.now(tz=tzutc())

## 3.6.6 - 2024-09-16

1. Fix manual capture support for in app frames

## 3.6.5 - 2024-09-10

1. Fix django integration support for manual exception capture.

## 3.6.4 - 2024-09-05

1. Add manual exception capture.

## 3.6.3 - 2024-09-03

1. Make sure setup.py for posthoganalytics package also discovers the new exception integration package.

## 3.6.2 - 2024-09-03

1. Make sure setup.py discovers the new exception integration package.

## 3.6.1 - 2024-09-03

1. Adds django integration to exception autocapture in alpha state. This feature is not yet stable and may change in future versions.

## 3.6.0 - 2024-08-28

1. Adds exception autocapture in alpha state. This feature is not yet stable and may change in future versions.

## 3.5.2 - 2024-08-21

1. Guard for None values in local evaluation

## 3.5.1 - 2024-08-13

1. Remove "-api" suffix from ingestion hostnames

## 3.5.0 - 2024-02-29

1. - Adds a new `feature_flags_request_timeout_seconds` timeout parameter for feature flags which defaults to 3 seconds, updated from the default 10s for all other API calls.

## 3.4.2 - 2024-02-20

1. Add `historical_migration` option for bulk migration to PostHog Cloud.

## 3.4.1 - 2024-02-09

1. Use new hosts for event capture as well

## 3.4.0 - 2024-02-05

1. Point given hosts to new ingestion hosts

## 3.3.4 - 2024-01-30

1. Update type hints for module variables to work with newer versions of mypy

## 3.3.3 - 2024-01-26

1. Remove new relative date operators, combine into regular date operators

## 3.3.2 - 2024-01-19

1. Return success/failure with all capture calls from module functions

## 3.3.1 - 2024-01-10

1. Make sure we don't override any existing feature flag properties when adding locally evaluated feature flag properties.

## 3.3.0 - 2024-01-09

1. When local evaluation is enabled, we automatically add flag information to all events sent to PostHog, whenever possible. This makes it easier to use these events in experiments.

## 3.2.0 - 2024-01-09

1. Numeric property handling for feature flags now does the expected: When passed in a number, we do a numeric comparison. When passed in a string, we do a string comparison. Previously, we always did a string comparison.
2. Add support for relative date operators for local evaluation.

## 3.1.0 - 2023-12-04

1. Increase maximum event size and batch size

## 3.0.2 - 2023-08-17

1. Returns the current flag property with $feature_flag_called events, to make it easier to use in experiments

## 3.0.1 - 2023-04-21

1. Restore how feature flags work when the client library is disabled: All requests return `None` and no events are sent when the client is disabled.
2. Add a `feature_flag_definitions()` debug option, which returns currently loaded feature flag definitions. You can use this to more cleverly decide when to request local evaluation of feature flags.

## 3.0.0 - 2023-04-14

Breaking change:

All events by default now send the `$geoip_disable` property to disable geoip lookup in app. This is because usually we don't
want to update person properties to take the server's location.

The same now happens for feature flag requests, where we discard the IP address of the server for matching on geoip properties like city, country, continent.

To restore previous behaviour, you can set the default to False like so:

```python
posthog.disable_geoip = False

# // and if using client instantiation:
posthog = Posthog('api_key', disable_geoip=False)

```

## 2.5.0 - 2023-04-10

1. Add option for instantiating separate client object

## 2.4.2 - 2023-03-30

1. Update backoff dependency for posthoganalytics package to be the same as posthog package

## 2.4.1 - 2023-03-17

1. Removes accidental print call left in for decide response

## 2.4.0 - 2023-03-14

1. Support evaluating all cohorts in feature flags for local evaluation

## 2.3.1 - 2023-02-07

1. Log instead of raise error on posthog personal api key errors
2. Remove upper bound on backoff dependency

## 2.3.0 - 2023-01-31

1. Add support for returning payloads of matched feature flags

## 2.2.0 - 2022-11-14

Changes:

1. Add support for feature flag variant overrides with local evaluation

## 2.1.2 - 2022-09-15

Changes:

1. Fixes issues with date comparison.

## 2.1.1 - 2022-09-14

Changes:

1. Feature flags local evaluation now supports date property filters as well. Accepts both strings and datetime objects.

## 2.1.0 - 2022-08-11

Changes:

1. Feature flag defaults have been removed
2. Setup logging only when debug mode is enabled.

## 2.0.1 - 2022-08-04

- Make poll_interval configurable
- Add `send_feature_flag_events` parameter to feature flag calls, which determine whether the `$feature_flag_called` event should be sent or not.
- Add `only_evaluate_locally` parameter to feature flag calls, which determines whether the feature flag should only be evaluated locally or not.

## 2.0.0 - 2022-08-02

Breaking changes:

1. The minimum version requirement for PostHog servers is now 1.38. If you're using PostHog Cloud, you satisfy this requirement automatically.
2. Feature flag defaults apply only when there's an error fetching feature flag results. Earlier, if the default was set to `True`, even if a flag resolved to `False`, the default would override this.
   **Note: These are removed in 2.0.2**
3. Feature flag remote evaluation doesn't require a personal API key.

New Changes:

1. You can now evaluate feature flags locally (i.e. without sending a request to your PostHog servers) by setting a personal API key, and passing in groups and person properties to `is_feature_enabled` and `get_feature_flag` calls.
2. Introduces a `get_all_flags` method that returns all feature flags. This is useful for when you want to seed your frontend with some initial flags, given a user ID.

## 1.4.9 - 2022-06-13

- Support for sending feature flags with capture calls

## 1.4.8 - 2022-05-12

- Support multi variate feature flags

## 1.4.7 - 2022-04-25

- Allow feature flags usage without project_api_key

## 1.4.1 - 2021-05-28

- Fix packaging issues with Sentry integrations

## 1.4.0 - 2021-05-18

- Improve support for `project_api_key` (#32)
- Resolve polling issues with feature flags (#29)
- Add Sentry (and Sentry+Django) integrations (#13)
- Fix feature flag issue with no percentage rollout (#30)

## 1.3.1 - 2021-05-07

- Add `$set` and `$set_once` support (#23)
- Add distinct ID to `$create_alias` event (#27)
- Add `UUID` to `ID_TYPES` (#26)

## 1.2.1 - 2021-02-05

Initial release logged in CHANGELOG.md.<|MERGE_RESOLUTION|>--- conflicted
+++ resolved
@@ -1,13 +1,11 @@
-<<<<<<< HEAD
-# 7.1.0 - 2025-11-28
+# 7.2.0 - 2025-11-28
 
 Capture Langchain, OpenAI and Anthropic errors as exceptions (if exception autocapture is enabled)
 Add reference to exception in LLMA trace and span events
-=======
+
 # 7.1.0 - 2025-11-26
 
 Add support for the async version of Gemini.
->>>>>>> 28559774
 
 # 7.0.2 - 2025-11-18
 
