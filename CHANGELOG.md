--- conflicted
+++ resolved
@@ -1,8 +1,7 @@
-<<<<<<< HEAD
 ## 3.6.0 - 2024-08-28
 
 1. Adds exception autocapture in alpha state. This feature is not yet stable and may change in future versions.
-=======
+
 ## 3.5.2 - 2024-08-21
 
 1. Guard for None values in local evaluation
@@ -10,7 +9,6 @@
 ## 3.5.1 - 2024-08-13
 
 1. Remove "-api" suffix from ingestion hostnames
->>>>>>> 16cbd10f
 
 ## 3.5.0 - 2024-02-29
 
