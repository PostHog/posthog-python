<<<<<<< HEAD
## 3.1.0 - 2024-01-09

1. Numeric property handling for feature flags now does the expected: When passed in a number, we do a numeric comparison. When passed in a string, we do a string comparison. Previously, we always did a string comparison.
2. Add support for relative date operators for local evaluation.
=======
## 3.1.0 - 2023-12-04

1. Increase maximum event size and batch size
>>>>>>> 33ba5d68

## 3.0.2 - 2023-08-17

1. Returns the current flag property with $feature_flag_called events, to make it easier to use in experiments

## 3.0.1 - 2023-04-21

1. Restore how feature flags work when the client library is disabled: All requests return `None` and no events are sent when the client is disabled.
2. Add a `feature_flag_definitions()` debug option, which returns currently loaded feature flag definitions. You can use this to more cleverly decide when to request local evaluation of feature flags.
## 3.0.0 - 2023-04-14

Breaking change:

All events by default now send the `$geoip_disable` property to disable geoip lookup in app. This is because usually we don't
want to update person properties to take the server's location.

The same now happens for feature flag requests, where we discard the IP address of the server for matching on geoip properties like city, country, continent.

To restore previous behaviour, you can set the default to False like so:

```python
posthog.disable_geoip = False

# // and if using client instantiation:
posthog = Posthog('api_key', disable_geoip=False)

```

## 2.5.0 - 2023-04-10

1. Add option for instantiating separate client object

## 2.4.2 - 2023-03-30

1. Update backoff dependency for posthoganalytics package to be the same as posthog package

## 2.4.1 - 2023-03-17

1. Removes accidental print call left in for decide response

## 2.4.0 - 2023-03-14

1. Support evaluating all cohorts in feature flags for local evaluation

## 2.3.1 - 2023-02-07

1. Log instead of raise error on posthog personal api key errors
2. Remove upper bound on backoff dependency


## 2.3.0 - 2023-01-31

1. Add support for returning payloads of matched feature flags

## 2.2.0 - 2022-11-14

Changes:

1. Add support for feature flag variant overrides with local evaluation

## 2.1.2 - 2022-09-15

Changes:

1. Fixes issues with date comparison.
## 2.1.1 - 2022-09-14

Changes:

1. Feature flags local evaluation now supports date property filters as well. Accepts both strings and datetime objects.

## 2.1.0 - 2022-08-11

Changes:

1. Feature flag defaults have been removed
2. Setup logging only when debug mode is enabled.
## 2.0.1 - 2022-08-04

- Make poll_interval configurable
- Add `send_feature_flag_events` parameter to feature flag calls, which determine whether the `$feature_flag_called` event should be sent or not.
- Add `only_evaluate_locally` parameter to feature flag calls, which determines whether the feature flag should only be evaluated locally or not.

## 2.0.0 - 2022-08-02

Breaking changes:

1. The minimum version requirement for PostHog servers is now 1.38. If you're using PostHog Cloud, you satisfy this requirement automatically.
2. Feature flag defaults apply only when there's an error fetching feature flag results. Earlier, if the default was set to `True`, even if a flag resolved to `False`, the default would override this. 
**Note: These are removed in 2.0.2**
3. Feature flag remote evaluation doesn't require a personal API key.

New Changes:

1. You can now evaluate feature flags locally (i.e. without sending a request to your PostHog servers) by setting a personal API key, and passing in groups and person properties to `is_feature_enabled` and `get_feature_flag` calls.
2. Introduces a `get_all_flags` method that returns all feature flags. This is useful for when you want to seed your frontend with some initial flags, given a user ID.



## 1.4.9 - 2022-06-13
- Support for sending feature flags with capture calls

## 1.4.8 - 2022-05-12
- Support multi variate feature flags

## 1.4.7 - 2022-04-25
- Allow feature flags usage without project_api_key

## 1.4.1 - 2021-05-28
- Fix packaging issues with Sentry integrations

## 1.4.0 - 2021-05-18

- Improve support for `project_api_key` (#32)
- Resolve polling issues with feature flags (#29)
- Add Sentry (and Sentry+Django) integrations (#13)
- Fix feature flag issue with no percentage rollout (#30)

## 1.3.1 - 2021-05-07

- Add `$set` and `$set_once` support (#23)
- Add distinct ID to `$create_alias` event (#27)
- Add `UUID` to `ID_TYPES` (#26)

## 1.2.1 - 2021-02-05

Initial release logged in CHANGELOG.md.<|MERGE_RESOLUTION|>--- conflicted
+++ resolved
@@ -1,13 +1,11 @@
-<<<<<<< HEAD
-## 3.1.0 - 2024-01-09
+## 3.2.0 - 2024-01-09
 
 1. Numeric property handling for feature flags now does the expected: When passed in a number, we do a numeric comparison. When passed in a string, we do a string comparison. Previously, we always did a string comparison.
 2. Add support for relative date operators for local evaluation.
-=======
+
 ## 3.1.0 - 2023-12-04
 
 1. Increase maximum event size and batch size
->>>>>>> 33ba5d68
 
 ## 3.0.2 - 2023-08-17
 
