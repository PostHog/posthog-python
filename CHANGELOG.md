--- conflicted
+++ resolved
@@ -1,5 +1,4 @@
-<<<<<<< HEAD
-# 7.0.0 - 2025-11-06
+# 7.0.0 - 2025-11-10
 
 - chore(llma): update LLM provider SDKs to latest major versions
   - openai: 1.102.0 → 2.7.1
@@ -10,11 +9,10 @@
   - langchain-anthropic: 0.3.19 → 1.0.1
   - langchain-community: 0.3.29 → 0.4.1
   - langgraph: 0.6.6 → 1.0.2
-=======
+
 # 6.9.1 - 2025-11-07
 
 - fix(error-tracking): pass code variables config from init to client
->>>>>>> f3e5d713
 
 # 6.9.0 - 2025-11-06
 
