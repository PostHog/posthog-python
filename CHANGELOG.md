--- conflicted
+++ resolved
@@ -1,16 +1,14 @@
-<<<<<<< HEAD
-## 3.10.0 - 2025-01-27
+## 3.11.0 - 2025-01-27
 
 1. Add the `$ai_span` event to the LangChain callback handler to capture the input and output of intermediary chains.
 
+## 3.10.0 - 2025-01-24
+
+1. Add `$ai_error` and `$ai_is_error` properties to LangChain callback handler, OpenAI, and Anthropic.
+
 ## 3.9.3 - 2025-01-23
 
 1. Fix capturing of multiple traces in the LangChain callback handler.
-=======
-## 3.10.0 - 2025-01-24
-
-1. Add `$ai_error` and `$ai_is_error` properties to LangChain callback handler, OpenAI, and Anthropic.
->>>>>>> 0f8b10bb
 
 ## 3.9.2 - 2025-01-22
 
