<<<<<<< HEAD
# 6.8.0 - 2025-12-01

- feat: add `$feature_flag_evaluated_at` properties to `$feature_flag_called` events
=======
# 7.1.0 - 2025-11-26

Add support for the async version of Gemini.

# 7.0.2 - 2025-11-18

Add support for Python 3.14.
Projects upgrading to Python 3.14 should ensure any Pydantic models passed into the SDK use Pydantic v2, as Pydantic v1 is not compatible with Python 3.14.

# 7.0.1 - 2025-11-15

Try to use repr() when formatting code variables

# 7.0.0 - 2025-11-11

NB Python 3.9 is no longer supported

- chore(llma): update LLM provider SDKs to latest major versions
  - openai: 1.102.0 → 2.7.1
  - anthropic: 0.64.0 → 0.72.0
  - google-genai: 1.32.0 → 1.49.0
  - langchain-core: 0.3.75 → 1.0.3
  - langchain-openai: 0.3.32 → 1.0.2
  - langchain-anthropic: 0.3.19 → 1.0.1
  - langchain-community: 0.3.29 → 0.4.1
  - langgraph: 0.6.6 → 1.0.2

# 6.9.3 - 2025-11-10

- feat(ph-ai): PostHog properties dict in GenerationMetadata

# 6.9.2 - 2025-11-10

- fix(llma): fix cache token double subtraction in Langchain for non-Anthropic providers causing negative costs

# 6.9.1 - 2025-11-07

- fix(error-tracking): pass code variables config from init to client

# 6.9.0 - 2025-11-06

- feat(error-tracking): add local variables capture

# 6.8.0 - 2025-11-03

- feat(llma): send web search calls to be used for LLM cost calculations

# 6.7.14 - 2025-11-03

- fix(django): Handle request.user access in async middleware context to prevent SynchronousOnlyOperation errors in Django 5+ (fixes #355)
- test(django): Add Django 5 integration test suite with real ASGI application testing async middleware behavior

# 6.7.13 - 2025-11-02

- fix(llma): cache cost calculation in the LangChain callback

# 6.7.12 - 2025-11-02

- fix(django): Restore process_exception method to capture view and downstream middleware exceptions (fixes #329)
- fix(ai/langchain): Add LangChain 1.0+ compatibility for CallbackHandler imports (fixes #362)

# 6.7.11 - 2025-10-28

- feat(ai): Add `$ai_framework` property for framework integrations (e.g. LangChain)

# 6.7.10 - 2025-10-24

- fix(django): Make middleware truly hybrid - compatible with both sync (WSGI) and async (ASGI) Django stacks without breaking sync-only deployments

# 6.7.9 - 2025-10-22

- fix(flags): multi-condition flags with static cohorts returning wrong variants

# 6.7.8 - 2025-10-16

- fix(llma): missing async for OpenAI's streaming implementation

# 6.7.7 - 2025-10-14

- fix: remove deprecated attribute $exception_personURL from exception events

# 6.7.6 - 2025-09-16

- fix: don't sort condition sets with variant overrides to the top
- fix: Prevent core Client methods from raising exceptions
>>>>>>> 28559774

# 6.7.5 - 2025-09-16

- feat: Django middleware now supports async request handling.

# 6.7.4 - 2025-09-05

- fix: Missing system prompts for some providers

# 6.7.3 - 2025-09-04

- fix: missing usage tokens in Gemini

# 6.7.2 - 2025-09-03

- fix: tool call results in streaming providers

# 6.7.1 - 2025-09-01

- fix: Add base64 inline image sanitization

# 6.7.0 - 2025-08-26

- feat: Add support for feature flag dependencies

# 6.6.1 - 2025-08-21

- fix: Prevent `NoneType` error when `group_properties` is `None`

# 6.6.0 - 2025-08-15

- feat: Add `flag_keys_to_evaluate` parameter to optimize feature flag evaluation performance by only evaluating specified flags
- feat: Add `flag_keys_filter` option to `send_feature_flags` for selective flag evaluation in capture events

# 6.5.0 - 2025-08-08

- feat: Add `$context_tags` to an event to know which properties were included as tags

# 6.4.1 - 2025-08-06

- fix: Always pass project API key in `remote_config` requests for deterministic project routing

# 6.4.0 - 2025-08-05

- feat: support Vertex AI for Gemini

# 6.3.4 - 2025-08-04

- fix: set `$ai_tools` for all providers and `$ai_output_choices` for all non-streaming provider flows properly

# 6.3.3 - 2025-08-01

- fix: `get_feature_flag_result` now correctly returns FeatureFlagResult when payload is empty string instead of None

# 6.3.2 - 2025-07-31

- fix: Anthropic's tool calls are now handled properly

# 6.3.0 - 2025-07-22

- feat: Enhanced `send_feature_flags` parameter to accept `SendFeatureFlagsOptions` object for declarative control over local/remote evaluation and custom properties

# 6.2.1 - 2025-07-21

- feat: make `posthog_client` an optional argument in PostHog AI providers wrappers (`posthog.ai.*`), intuitively using the default client as the default

# 6.1.1 - 2025-07-16

- fix: correctly capture exceptions processed by Django from views or middleware

# 6.1.0 - 2025-07-10

- feat: decouple feature flag local evaluation from personal API keys; support decrypting remote config payloads without relying on the feature flags poller

# 6.0.4 - 2025-07-09

- fix: add POSTHOG_MW_CLIENT setting to django middleware, to support custom clients for exception capture.

# 6.0.3 - 2025-07-07

- feat: add a feature flag evaluation cache (local storage or redis) to support returning flag evaluations when the service is down

# 6.0.2 - 2025-07-02

- fix: send_feature_flags changed to default to false in `Client::capture_exception`

# 6.0.1

- fix: response `$process_person_profile` property when passed to capture

# 6.0.0

This release contains a number of major breaking changes:

- feat: make distinct_id an optional parameter in posthog.capture and related functions
- feat: make capture and related functions return `Optional[str]`, which is the UUID of the sent event, if it was sent
- fix: remove `identify` (prefer `posthog.set()`), and `page` and `screen` (prefer `posthog.capture()`)
- fix: delete exception-capture specific integrations module. Prefer the general-purpose django middleware as a replacement for the django `Integration`.

To migrate to this version, you'll mostly just need to switch to using named keyword arguments, rather than positional ones. For example:

```python
# Old calling convention
posthog.capture("user123", "button_clicked", {"button_id": "123"})
# New calling convention
posthog.capture(distinct_id="user123", event="button_clicked", properties={"button_id": "123"})

# Better pattern
with posthog.new_context():
    posthog.identify_context("user123")

    # The event name is the first argument, and can be passed positionally, or as a keyword argument in a later position
    posthog.capture("button_pressed")
```

Generally, arguments are now appropriately typed, and docstrings have been updated. If something is unclear, please open an issue, or submit a PR!

# 5.4.0 - 2025-06-20

- feat: add support to session_id context on page method

# 5.3.0 - 2025-06-19

- fix: safely handle exception values

# 5.2.0 - 2025-06-19

- feat: construct artificial stack traces if no traceback is available on a captured exception

## 5.1.0 - 2025-06-18

- feat: session and distinct ID's can now be associated with contexts, and are used as such
- feat: django http request middleware

## 5.0.0 - 2025-06-16

- fix: removed deprecated sentry integration

## 4.10.0 - 2025-06-13

- fix: no longer fail in autocapture.

## 4.9.0 - 2025-06-13

- feat(ai): track reasoning and cache tokens in the LangChain callback

## 4.8.0 - 2025-06-10

- fix: export scoped, rather than tracked, decorator
- feat: allow use of contexts without error tracking

## 4.7.0 - 2025-06-10

- feat: add support for parse endpoint in responses API (no longer beta)

## 4.6.2 - 2025-06-09

- fix: replace `import posthog` with direct method imports

## 4.6.1 - 2025-06-09

- fix: replace `import posthog` in `posthoganalytics` package

## 4.6.0 - 2025-06-09

- feat: add additional user and request context to captured exceptions via the Django integration
- feat: Add `setup()` function to initialise default client

## 4.5.0 - 2025-06-09

- feat: add before_send callback (#249)

## 4.4.2- 2025-06-09

- empty point release to fix release automation

## 4.4.1 2025-06-09

- empty point release to fix release automation

## 4.4.0 - 2025-06-09

- Use the new `/flags` endpoint for all feature flag evaluations (don't fall back to `/decide` at all)

## 4.3.2 - 2025-06-06

1. Add context management:

- New context manager with `posthog.new_context()`
- Tag functions: `posthog.tag()`, `posthog.get_tags()`, `posthog.clear_tags()`
- Function decorator:
  - `@posthog.scoped` - Creates context and captures exceptions thrown within the function
- Automatic deduplication of exceptions to ensure each exception is only captured once

2. fix: feature flag request use geoip_disable (#235)
3. chore: pin actions versions (#210)
4. fix: opinionated setup and clean fn fix (#240)
5. fix: release action failed (#241)

## 4.2.0 - 2025-05-22

Add support for google gemini

## 4.1.0 - 2025-05-22

Moved ai openai package to a composition approach over inheritance.

## 4.0.1 – 2025-04-29

1. Remove deprecated `monotonic` library. Use Python's core `time.monotonic` function instead
2. Clarify Python 3.9+ is required

## 4.0.0 - 2025-04-24

1. Added new method `get_feature_flag_result` which returns a `FeatureFlagResult` object. This object breaks down the result of a feature flag into its enabled state, variant, and payload. The benefit of this method is it allows you to retrieve the result of a feature flag and its payload in a single API call. You can call `get_value` on the result to get the value of the feature flag, which is the same value returned by `get_feature_flag` (aka the string `variant` if the flag is a multivariate flag or the `boolean` value if the flag is a boolean flag).

Example:

```python
result = posthog.get_feature_flag_result("my-flag", "distinct_id")
print(result.enabled)     # True or False
print(result.variant)     # 'the-variant-value' or None
print(result.payload)     # {'foo': 'bar'}
print(result.get_value()) # 'the-variant-value' or True or False
print(result.reason)      # 'matched condition set 2' (Not available for local evaluation)
```

Breaking change:

1. `get_feature_flag_payload` now deserializes payloads from JSON strings to `Any`. Previously, it returned the payload as a JSON encoded string.

Before:

```python
payload = get_feature_flag_payload('key', 'distinct_id') # "{\"some\": \"payload\"}"
```

After:

```python
payload = get_feature_flag_payload('key', 'distinct_id') # {"some": "payload"}
```

## 3.25.0 – 2025-04-15

1. Roll out new `/flags` endpoint to 100% of `/decide` traffic, excluding the top 10 customers.

## 3.24.3 – 2025-04-15

1. Fix hash inclusion/exclusion for flag rollout

## 3.24.2 – 2025-04-15

1. Roll out new /flags endpoint to 10% of /decide traffic

## 3.24.1 – 2025-04-11

1. Add `log_captured_exceptions` option to proxy setup

## 3.24.0 – 2025-04-10

1. Add config option to `log_captured_exceptions`

## 3.23.0 – 2025-03-26

1. Expand automatic retries to include read errors (e.g. RemoteDisconnected)

## 3.22.0 – 2025-03-26

1. Add more information to `$feature_flag_called` events.
2. Support for the `/decide?v=4` endpoint which contains more information about feature flags.

## 3.21.0 – 2025-03-17

1. Support serializing dataclasses.

## 3.20.0 – 2025-03-13

1. Add support for OpenAI Responses API.

## 3.19.2 – 2025-03-11

1. Fix install requirements for analytics package

## 3.19.1 – 2025-03-11

1. Fix bug where None is sent as delta in azure

## 3.19.0 – 2025-03-04

1. Add support for tool calls in OpenAI and Anthropic.
2. Add support for cached tokens.

## 3.18.1 – 2025-03-03

1. Improve quota-limited feature flag logs

## 3.18.0 - 2025-02-28

1. Add support for Azure OpenAI.

## 3.17.0 - 2025-02-27

1. The LangChain handler now captures tools in `$ai_generation` events, in property `$ai_tools`. This allows for displaying tools provided to the LLM call in PostHog UI. Note that support for `$ai_tools` in OpenAI and Anthropic SDKs is coming soon.

## 3.16.0 - 2025-02-26

1. feat: add some platform info to events (#198)

## 3.15.1 - 2025-02-23

1. Fix async client support for OpenAI.

## 3.15.0 - 2025-02-19

1. Support quota-limited feature flags

## 3.14.2 - 2025-02-19

1. Evaluate feature flag payloads with case sensitivity correctly. Fixes <https://github.com/PostHog/posthog-python/issues/178>

## 3.14.1 - 2025-02-18

1. Add support for Bedrock Anthropic Usage

## 3.13.0 - 2025-02-12

1. Automatically retry connection errors

## 3.12.1 - 2025-02-11

1. Fix mypy support for 3.12.0
2. Deprecate `is_simple_flag`

## 3.12.0 - 2025-02-11

1. Add support for OpenAI beta parse API.
2. Deprecate `context` parameter

## 3.11.1 - 2025-02-06

1. Fix LangChain callback handler to capture parent run ID.

## 3.11.0 - 2025-01-28

1. Add the `$ai_span` event to the LangChain callback handler to capture the input and output of intermediary chains.

   > LLM observability naming change: event property `$ai_trace_name` is now `$ai_span_name`.

2. Fix serialiazation of Pydantic models in methods.

## 3.10.0 - 2025-01-24

1. Add `$ai_error` and `$ai_is_error` properties to LangChain callback handler, OpenAI, and Anthropic.

## 3.9.3 - 2025-01-23

1. Fix capturing of multiple traces in the LangChain callback handler.

## 3.9.2 - 2025-01-22

1. Fix importing of LangChain callback handler under certain circumstances.

## 3.9.0 - 2025-01-22

1. Add `$ai_trace` event emission to LangChain callback handler.

## 3.8.4 - 2025-01-17

1. Add Anthropic support for LLM Observability.
2. Update LLM Observability to use output_choices.

## 3.8.3 - 2025-01-14

1. Fix setuptools to include the `posthog.ai.openai` and `posthog.ai.langchain` packages for the `posthoganalytics` package.

## 3.8.2 - 2025-01-14

1. Fix setuptools to include the `posthog.ai.openai` and `posthog.ai.langchain` packages.

## 3.8.1 - 2025-01-14

1. Add LLM Observability with support for OpenAI and Langchain callbacks.

## 3.7.5 - 2025-01-03

1. Add `distinct_id` to group_identify

## 3.7.4 - 2024-11-25

1. Fix bug where this SDK incorrectly sent feature flag events with null values when calling `get_feature_flag_payload`.

## 3.7.3 - 2024-11-25

1. Use personless mode when sending an exception without a provided `distinct_id`.

## 3.7.2 - 2024-11-19

1. Add `type` property to exception stacks.

## 3.7.1 - 2024-10-24

1. Add `platform` property to each frame of exception stacks.

## 3.7.0 - 2024-10-03

1. Adds a new `super_properties` parameter on the client that are appended to every /capture call.

## 3.6.7 - 2024-09-24

1. Remove deprecated datetime.utcnow() in favour of datetime.now(tz=tzutc())

## 3.6.6 - 2024-09-16

1. Fix manual capture support for in app frames

## 3.6.5 - 2024-09-10

1. Fix django integration support for manual exception capture.

## 3.6.4 - 2024-09-05

1. Add manual exception capture.

## 3.6.3 - 2024-09-03

1. Make sure setup.py for posthoganalytics package also discovers the new exception integration package.

## 3.6.2 - 2024-09-03

1. Make sure setup.py discovers the new exception integration package.

## 3.6.1 - 2024-09-03

1. Adds django integration to exception autocapture in alpha state. This feature is not yet stable and may change in future versions.

## 3.6.0 - 2024-08-28

1. Adds exception autocapture in alpha state. This feature is not yet stable and may change in future versions.

## 3.5.2 - 2024-08-21

1. Guard for None values in local evaluation

## 3.5.1 - 2024-08-13

1. Remove "-api" suffix from ingestion hostnames

## 3.5.0 - 2024-02-29

1. - Adds a new `feature_flags_request_timeout_seconds` timeout parameter for feature flags which defaults to 3 seconds, updated from the default 10s for all other API calls.

## 3.4.2 - 2024-02-20

1. Add `historical_migration` option for bulk migration to PostHog Cloud.

## 3.4.1 - 2024-02-09

1. Use new hosts for event capture as well

## 3.4.0 - 2024-02-05

1. Point given hosts to new ingestion hosts

## 3.3.4 - 2024-01-30

1. Update type hints for module variables to work with newer versions of mypy

## 3.3.3 - 2024-01-26

1. Remove new relative date operators, combine into regular date operators

## 3.3.2 - 2024-01-19

1. Return success/failure with all capture calls from module functions

## 3.3.1 - 2024-01-10

1. Make sure we don't override any existing feature flag properties when adding locally evaluated feature flag properties.

## 3.3.0 - 2024-01-09

1. When local evaluation is enabled, we automatically add flag information to all events sent to PostHog, whenever possible. This makes it easier to use these events in experiments.

## 3.2.0 - 2024-01-09

1. Numeric property handling for feature flags now does the expected: When passed in a number, we do a numeric comparison. When passed in a string, we do a string comparison. Previously, we always did a string comparison.
2. Add support for relative date operators for local evaluation.

## 3.1.0 - 2023-12-04

1. Increase maximum event size and batch size

## 3.0.2 - 2023-08-17

1. Returns the current flag property with $feature_flag_called events, to make it easier to use in experiments

## 3.0.1 - 2023-04-21

1. Restore how feature flags work when the client library is disabled: All requests return `None` and no events are sent when the client is disabled.
2. Add a `feature_flag_definitions()` debug option, which returns currently loaded feature flag definitions. You can use this to more cleverly decide when to request local evaluation of feature flags.

## 3.0.0 - 2023-04-14

Breaking change:

All events by default now send the `$geoip_disable` property to disable geoip lookup in app. This is because usually we don't
want to update person properties to take the server's location.

The same now happens for feature flag requests, where we discard the IP address of the server for matching on geoip properties like city, country, continent.

To restore previous behaviour, you can set the default to False like so:

```python
posthog.disable_geoip = False

# // and if using client instantiation:
posthog = Posthog('api_key', disable_geoip=False)

```

## 2.5.0 - 2023-04-10

1. Add option for instantiating separate client object

## 2.4.2 - 2023-03-30

1. Update backoff dependency for posthoganalytics package to be the same as posthog package

## 2.4.1 - 2023-03-17

1. Removes accidental print call left in for decide response

## 2.4.0 - 2023-03-14

1. Support evaluating all cohorts in feature flags for local evaluation

## 2.3.1 - 2023-02-07

1. Log instead of raise error on posthog personal api key errors
2. Remove upper bound on backoff dependency

## 2.3.0 - 2023-01-31

1. Add support for returning payloads of matched feature flags

## 2.2.0 - 2022-11-14

Changes:

1. Add support for feature flag variant overrides with local evaluation

## 2.1.2 - 2022-09-15

Changes:

1. Fixes issues with date comparison.

## 2.1.1 - 2022-09-14

Changes:

1. Feature flags local evaluation now supports date property filters as well. Accepts both strings and datetime objects.

## 2.1.0 - 2022-08-11

Changes:

1. Feature flag defaults have been removed
2. Setup logging only when debug mode is enabled.

## 2.0.1 - 2022-08-04

- Make poll_interval configurable
- Add `send_feature_flag_events` parameter to feature flag calls, which determine whether the `$feature_flag_called` event should be sent or not.
- Add `only_evaluate_locally` parameter to feature flag calls, which determines whether the feature flag should only be evaluated locally or not.

## 2.0.0 - 2022-08-02

Breaking changes:

1. The minimum version requirement for PostHog servers is now 1.38. If you're using PostHog Cloud, you satisfy this requirement automatically.
2. Feature flag defaults apply only when there's an error fetching feature flag results. Earlier, if the default was set to `True`, even if a flag resolved to `False`, the default would override this.
   **Note: These are removed in 2.0.2**
3. Feature flag remote evaluation doesn't require a personal API key.

New Changes:

1. You can now evaluate feature flags locally (i.e. without sending a request to your PostHog servers) by setting a personal API key, and passing in groups and person properties to `is_feature_enabled` and `get_feature_flag` calls.
2. Introduces a `get_all_flags` method that returns all feature flags. This is useful for when you want to seed your frontend with some initial flags, given a user ID.

## 1.4.9 - 2022-06-13

- Support for sending feature flags with capture calls

## 1.4.8 - 2022-05-12

- Support multi variate feature flags

## 1.4.7 - 2022-04-25

- Allow feature flags usage without project_api_key

## 1.4.1 - 2021-05-28

- Fix packaging issues with Sentry integrations

## 1.4.0 - 2021-05-18

- Improve support for `project_api_key` (#32)
- Resolve polling issues with feature flags (#29)
- Add Sentry (and Sentry+Django) integrations (#13)
- Fix feature flag issue with no percentage rollout (#30)

## 1.3.1 - 2021-05-07

- Add `$set` and `$set_once` support (#23)
- Add distinct ID to `$create_alias` event (#27)
- Add `UUID` to `ID_TYPES` (#26)

## 1.2.1 - 2021-02-05

Initial release logged in CHANGELOG.md.<|MERGE_RESOLUTION|>--- conflicted
+++ resolved
@@ -1,8 +1,8 @@
-<<<<<<< HEAD
-# 6.8.0 - 2025-12-01
-
-- feat: add `$feature_flag_evaluated_at` properties to `$feature_flag_called` events
-=======
+# 7.2.0 - 2025-12-01
+
+feat: add $feature_flag_evaluated_at properties to $feature_flag_called events
+
+
 # 7.1.0 - 2025-11-26
 
 Add support for the async version of Gemini.
@@ -88,7 +88,6 @@
 
 - fix: don't sort condition sets with variant overrides to the top
 - fix: Prevent core Client methods from raising exceptions
->>>>>>> 28559774
 
 # 6.7.5 - 2025-09-16
 
