--- conflicted
+++ resolved
@@ -1,10 +1,6 @@
 # 6.9.2 - 2025-11-10
 
-<<<<<<< HEAD
-- feat(ph-ai): PostHog properties dict in GenerationMetadata
-=======
 - fix(llma): fix cache token double subtraction in Langchain for non-Anthropic providers causing negative costs
->>>>>>> 499d5457
 
 # 6.9.1 - 2025-11-07
 
