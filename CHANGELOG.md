--- conflicted
+++ resolved
@@ -1,16 +1,14 @@
-<<<<<<< HEAD
-# 6.2.0 - 2025-07-15
+# 6.3.0 - 2025-07-22
 
 - feat: Enhanced `send_feature_flags` parameter to accept `SendFeatureFlagsOptions` object for declarative control over local/remote evaluation and custom properties
-=======
-# 6.2.1 - 2025-06-21
+
+# 6.2.1 - 2025-07-21
 
 - feat: make `posthog_client` an optional argument in PostHog AI providers wrappers (`posthog.ai.*`), intuitively using the default client as the default
 
 # 6.1.1 - 2025-07-16
 
 - fix: correctly capture exceptions processed by Django from views or middleware
->>>>>>> 6ab2856f
 
 # 6.1.0 - 2025-07-10
 
