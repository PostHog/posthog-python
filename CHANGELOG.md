<<<<<<< HEAD
## 4.3.0

Add exception context management:
 - New context manager with `posthog.new_context()`
 - Tag functions: `posthog.tag()`, `posthog.get_tags()`, `posthog.clear_tags()`
 - Function decorator:
   - `@posthog.scoped` - Creates context and captures exceptions thrown within the function
 - Automatic deduplication of exceptions to ensure each exception is only captured once
=======
## 4.2.1 - 2025-6-05

1. fix: feature flag request use geoip_disable (#235)
2. chore: pin actions versions (#210)
3. fix: opinionated setup and clean fn fix (#240)
>>>>>>> 23e1d8e2

## 4.2.0 - 2025-05-22

Add support for google gemini

## 4.1.0 - 2025-05-22

Moved ai openai package to a composition approach over inheritance.

## 4.0.1 – 2025-04-29

1. Remove deprecated `monotonic` library. Use Python's core `time.monotonic` function instead
2. Clarify Python 3.9+ is required

## 4.0.0 - 2025-04-24

1. Added new method `get_feature_flag_result` which returns a `FeatureFlagResult` object. This object breaks down the result of a feature flag into its enabled state, variant, and payload. The benefit of this method is it allows you to retrieve the result of a feature flag and its payload in a single API call. You can call `get_value` on the result to get the value of the feature flag, which is the same value returned by `get_feature_flag` (aka the string `variant` if the flag is a multivariate flag or the `boolean` value if the flag is a boolean flag).

Example:

```python
result = posthog.get_feature_flag_result("my-flag", "distinct_id")
print(result.enabled)     # True or False
print(result.variant)     # 'the-variant-value' or None
print(result.payload)     # {'foo': 'bar'}
print(result.get_value()) # 'the-variant-value' or True or False
print(result.reason)      # 'matched condition set 2' (Not available for local evaluation)
```

Breaking change:

1. `get_feature_flag_payload` now deserializes payloads from JSON strings to `Any`. Previously, it returned the payload as a JSON encoded string.

Before:

```python
payload = get_feature_flag_payload('key', 'distinct_id') # "{\"some\": \"payload\"}"
```

After:

```python
payload = get_feature_flag_payload('key', 'distinct_id') # {"some": "payload"}
```

## 3.25.0 – 2025-04-15

1. Roll out new `/flags` endpoint to 100% of `/decide` traffic, excluding the top 10 customers.

## 3.24.3 – 2025-04-15

1. Fix hash inclusion/exclusion for flag rollout

## 3.24.2 – 2025-04-15

1. Roll out new /flags endpoint to 10% of /decide traffic

## 3.24.1 – 2025-04-11

1. Add `log_captured_exceptions` option to proxy setup

## 3.24.0 – 2025-04-10

1. Add config option to `log_captured_exceptions`

## 3.23.0 – 2025-03-26

1. Expand automatic retries to include read errors (e.g. RemoteDisconnected)

## 3.22.0 – 2025-03-26

1. Add more information to `$feature_flag_called` events.
2. Support for the `/decide?v=4` endpoint which contains more information about feature flags.

## 3.21.0 – 2025-03-17

1. Support serializing dataclasses.

## 3.20.0 – 2025-03-13

1. Add support for OpenAI Responses API.

## 3.19.2 – 2025-03-11

1. Fix install requirements for analytics package

## 3.19.1 – 2025-03-11

1. Fix bug where None is sent as delta in azure

## 3.19.0 – 2025-03-04

1. Add support for tool calls in OpenAI and Anthropic.
2. Add support for cached tokens.

## 3.18.1 – 2025-03-03

1. Improve quota-limited feature flag logs

## 3.18.0 - 2025-02-28

1. Add support for Azure OpenAI.

## 3.17.0 - 2025-02-27

1. The LangChain handler now captures tools in `$ai_generation` events, in property `$ai_tools`. This allows for displaying tools provided to the LLM call in PostHog UI. Note that support for `$ai_tools` in OpenAI and Anthropic SDKs is coming soon.

## 3.16.0 - 2025-02-26

1. feat: add some platform info to events (#198)

## 3.15.1 - 2025-02-23

1. Fix async client support for OpenAI.

## 3.15.0 - 2025-02-19

1. Support quota-limited feature flags

## 3.14.2 - 2025-02-19

1. Evaluate feature flag payloads with case sensitivity correctly. Fixes <https://github.com/PostHog/posthog-python/issues/178>

## 3.14.1 - 2025-02-18

1. Add support for Bedrock Anthropic Usage

## 3.13.0 - 2025-02-12

1. Automatically retry connection errors

## 3.12.1 - 2025-02-11

1. Fix mypy support for 3.12.0
2. Deprecate `is_simple_flag`

## 3.12.0 - 2025-02-11

1. Add support for OpenAI beta parse API.
2. Deprecate `context` parameter

## 3.11.1 - 2025-02-06

1. Fix LangChain callback handler to capture parent run ID.

## 3.11.0 - 2025-01-28

1. Add the `$ai_span` event to the LangChain callback handler to capture the input and output of intermediary chains.

   > LLM observability naming change: event property `$ai_trace_name` is now `$ai_span_name`.

2. Fix serialiazation of Pydantic models in methods.

## 3.10.0 - 2025-01-24

1. Add `$ai_error` and `$ai_is_error` properties to LangChain callback handler, OpenAI, and Anthropic.

## 3.9.3 - 2025-01-23

1. Fix capturing of multiple traces in the LangChain callback handler.

## 3.9.2 - 2025-01-22

1. Fix importing of LangChain callback handler under certain circumstances.

## 3.9.0 - 2025-01-22

1. Add `$ai_trace` event emission to LangChain callback handler.

## 3.8.4 - 2025-01-17

1. Add Anthropic support for LLM Observability.
2. Update LLM Observability to use output_choices.

## 3.8.3 - 2025-01-14

1. Fix setuptools to include the `posthog.ai.openai` and `posthog.ai.langchain` packages for the `posthoganalytics` package.

## 3.8.2 - 2025-01-14

1. Fix setuptools to include the `posthog.ai.openai` and `posthog.ai.langchain` packages.

## 3.8.1 - 2025-01-14

1. Add LLM Observability with support for OpenAI and Langchain callbacks.

## 3.7.5 - 2025-01-03

1. Add `distinct_id` to group_identify

## 3.7.4 - 2024-11-25

1. Fix bug where this SDK incorrectly sent feature flag events with null values when calling `get_feature_flag_payload`.

## 3.7.3 - 2024-11-25

1. Use personless mode when sending an exception without a provided `distinct_id`.

## 3.7.2 - 2024-11-19

1. Add `type` property to exception stacks.

## 3.7.1 - 2024-10-24

1. Add `platform` property to each frame of exception stacks.

## 3.7.0 - 2024-10-03

1. Adds a new `super_properties` parameter on the client that are appended to every /capture call.

## 3.6.7 - 2024-09-24

1. Remove deprecated datetime.utcnow() in favour of datetime.now(tz=tzutc())

## 3.6.6 - 2024-09-16

1. Fix manual capture support for in app frames

## 3.6.5 - 2024-09-10

1. Fix django integration support for manual exception capture.

## 3.6.4 - 2024-09-05

1. Add manual exception capture.

## 3.6.3 - 2024-09-03

1. Make sure setup.py for posthoganalytics package also discovers the new exception integration package.

## 3.6.2 - 2024-09-03

1. Make sure setup.py discovers the new exception integration package.

## 3.6.1 - 2024-09-03

1. Adds django integration to exception autocapture in alpha state. This feature is not yet stable and may change in future versions.

## 3.6.0 - 2024-08-28

1. Adds exception autocapture in alpha state. This feature is not yet stable and may change in future versions.

## 3.5.2 - 2024-08-21

1. Guard for None values in local evaluation

## 3.5.1 - 2024-08-13

1. Remove "-api" suffix from ingestion hostnames

## 3.5.0 - 2024-02-29

1. - Adds a new `feature_flags_request_timeout_seconds` timeout parameter for feature flags which defaults to 3 seconds, updated from the default 10s for all other API calls.

## 3.4.2 - 2024-02-20

1. Add `historical_migration` option for bulk migration to PostHog Cloud.

## 3.4.1 - 2024-02-09

1. Use new hosts for event capture as well

## 3.4.0 - 2024-02-05

1. Point given hosts to new ingestion hosts

## 3.3.4 - 2024-01-30

1. Update type hints for module variables to work with newer versions of mypy

## 3.3.3 - 2024-01-26

1. Remove new relative date operators, combine into regular date operators

## 3.3.2 - 2024-01-19

1. Return success/failure with all capture calls from module functions

## 3.3.1 - 2024-01-10

1. Make sure we don't override any existing feature flag properties when adding locally evaluated feature flag properties.

## 3.3.0 - 2024-01-09

1. When local evaluation is enabled, we automatically add flag information to all events sent to PostHog, whenever possible. This makes it easier to use these events in experiments.

## 3.2.0 - 2024-01-09

1. Numeric property handling for feature flags now does the expected: When passed in a number, we do a numeric comparison. When passed in a string, we do a string comparison. Previously, we always did a string comparison.
2. Add support for relative date operators for local evaluation.

## 3.1.0 - 2023-12-04

1. Increase maximum event size and batch size

## 3.0.2 - 2023-08-17

1. Returns the current flag property with $feature_flag_called events, to make it easier to use in experiments

## 3.0.1 - 2023-04-21

1. Restore how feature flags work when the client library is disabled: All requests return `None` and no events are sent when the client is disabled.
2. Add a `feature_flag_definitions()` debug option, which returns currently loaded feature flag definitions. You can use this to more cleverly decide when to request local evaluation of feature flags.

## 3.0.0 - 2023-04-14

Breaking change:

All events by default now send the `$geoip_disable` property to disable geoip lookup in app. This is because usually we don't
want to update person properties to take the server's location.

The same now happens for feature flag requests, where we discard the IP address of the server for matching on geoip properties like city, country, continent.

To restore previous behaviour, you can set the default to False like so:

```python
posthog.disable_geoip = False

# // and if using client instantiation:
posthog = Posthog('api_key', disable_geoip=False)

```

## 2.5.0 - 2023-04-10

1. Add option for instantiating separate client object

## 2.4.2 - 2023-03-30

1. Update backoff dependency for posthoganalytics package to be the same as posthog package

## 2.4.1 - 2023-03-17

1. Removes accidental print call left in for decide response

## 2.4.0 - 2023-03-14

1. Support evaluating all cohorts in feature flags for local evaluation

## 2.3.1 - 2023-02-07

1. Log instead of raise error on posthog personal api key errors
2. Remove upper bound on backoff dependency

## 2.3.0 - 2023-01-31

1. Add support for returning payloads of matched feature flags

## 2.2.0 - 2022-11-14

Changes:

1. Add support for feature flag variant overrides with local evaluation

## 2.1.2 - 2022-09-15

Changes:

1. Fixes issues with date comparison.

## 2.1.1 - 2022-09-14

Changes:

1. Feature flags local evaluation now supports date property filters as well. Accepts both strings and datetime objects.

## 2.1.0 - 2022-08-11

Changes:

1. Feature flag defaults have been removed
2. Setup logging only when debug mode is enabled.

## 2.0.1 - 2022-08-04

- Make poll_interval configurable
- Add `send_feature_flag_events` parameter to feature flag calls, which determine whether the `$feature_flag_called` event should be sent or not.
- Add `only_evaluate_locally` parameter to feature flag calls, which determines whether the feature flag should only be evaluated locally or not.

## 2.0.0 - 2022-08-02

Breaking changes:

1. The minimum version requirement for PostHog servers is now 1.38. If you're using PostHog Cloud, you satisfy this requirement automatically.
2. Feature flag defaults apply only when there's an error fetching feature flag results. Earlier, if the default was set to `True`, even if a flag resolved to `False`, the default would override this.
   **Note: These are removed in 2.0.2**
3. Feature flag remote evaluation doesn't require a personal API key.

New Changes:

1. You can now evaluate feature flags locally (i.e. without sending a request to your PostHog servers) by setting a personal API key, and passing in groups and person properties to `is_feature_enabled` and `get_feature_flag` calls.
2. Introduces a `get_all_flags` method that returns all feature flags. This is useful for when you want to seed your frontend with some initial flags, given a user ID.

## 1.4.9 - 2022-06-13

- Support for sending feature flags with capture calls

## 1.4.8 - 2022-05-12

- Support multi variate feature flags

## 1.4.7 - 2022-04-25

- Allow feature flags usage without project_api_key

## 1.4.1 - 2021-05-28

- Fix packaging issues with Sentry integrations

## 1.4.0 - 2021-05-18

- Improve support for `project_api_key` (#32)
- Resolve polling issues with feature flags (#29)
- Add Sentry (and Sentry+Django) integrations (#13)
- Fix feature flag issue with no percentage rollout (#30)

## 1.3.1 - 2021-05-07

- Add `$set` and `$set_once` support (#23)
- Add distinct ID to `$create_alias` event (#27)
- Add `UUID` to `ID_TYPES` (#26)

## 1.2.1 - 2021-02-05

Initial release logged in CHANGELOG.md.<|MERGE_RESOLUTION|>--- conflicted
+++ resolved
@@ -1,4 +1,3 @@
-<<<<<<< HEAD
 ## 4.3.0
 
 Add exception context management:
@@ -7,13 +6,12 @@
  - Function decorator:
    - `@posthog.scoped` - Creates context and captures exceptions thrown within the function
  - Automatic deduplication of exceptions to ensure each exception is only captured once
-=======
+
 ## 4.2.1 - 2025-6-05
 
 1. fix: feature flag request use geoip_disable (#235)
 2. chore: pin actions versions (#210)
 3. fix: opinionated setup and clean fn fix (#240)
->>>>>>> 23e1d8e2
 
 ## 4.2.0 - 2025-05-22
 
