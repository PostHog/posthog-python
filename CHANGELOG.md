## 3.11.0 - 2025-01-27

<<<<<<< HEAD
1. Add the `$ai_span` event to the LangChain callback handler to capture the input and output of intermediary chains.
=======
1. Fix serialiazation of Pydantic models in methods.
>>>>>>> eb07aafa

## 3.10.0 - 2025-01-24

1. Add `$ai_error` and `$ai_is_error` properties to LangChain callback handler, OpenAI, and Anthropic.

## 3.9.3 - 2025-01-23

1. Fix capturing of multiple traces in the LangChain callback handler.

## 3.9.2 - 2025-01-22

1. Fix importing of LangChain callback handler under certain circumstances.

## 3.9.0 - 2025-01-22

1. Add `$ai_trace` event emission to LangChain callback handler.

## 3.8.4 - 2025-01-17

1. Add Anthropic support for LLM Observability.
2. Update LLM Observability to use output_choices.

## 3.8.3 - 2025-01-14

1. Fix setuptools to include the `posthog.ai.openai` and `posthog.ai.langchain` packages for the `posthoganalytics` package.

## 3.8.2 - 2025-01-14

1. Fix setuptools to include the `posthog.ai.openai` and `posthog.ai.langchain` packages.

## 3.8.1 - 2025-01-14

1. Add LLM Observability with support for OpenAI and Langchain callbacks.

## 3.7.5 - 2025-01-03

1. Add `distinct_id` to group_identify

## 3.7.4 - 2024-11-25

1. Fix bug where this SDK incorrectly sent feature flag events with null values when calling `get_feature_flag_payload`.

## 3.7.3 - 2024-11-25

1. Use personless mode when sending an exception without a provided `distinct_id`.

## 3.7.2 - 2024-11-19

1. Add `type` property to exception stacks.

## 3.7.1 - 2024-10-24

1. Add `platform` property to each frame of exception stacks.

## 3.7.0 - 2024-10-03

1. Adds a new `super_properties` parameter on the client that are appended to every /capture call.

## 3.6.7 - 2024-09-24

1. Remove deprecated datetime.utcnow() in favour of datetime.now(tz=tzutc())

## 3.6.6 - 2024-09-16

1. Fix manual capture support for in app frames

## 3.6.5 - 2024-09-10

1. Fix django integration support for manual exception capture.

## 3.6.4 - 2024-09-05

1. Add manual exception capture.

## 3.6.3 - 2024-09-03

1. Make sure setup.py for posthoganalytics package also discovers the new exception integration package.

## 3.6.2 - 2024-09-03

1. Make sure setup.py discovers the new exception integration package.

## 3.6.1 - 2024-09-03

1. Adds django integration to exception autocapture in alpha state. This feature is not yet stable and may change in future versions.

## 3.6.0 - 2024-08-28

1. Adds exception autocapture in alpha state. This feature is not yet stable and may change in future versions.

## 3.5.2 - 2024-08-21

1. Guard for None values in local evaluation

## 3.5.1 - 2024-08-13

1. Remove "-api" suffix from ingestion hostnames

## 3.5.0 - 2024-02-29

1. - Adds a new `feature_flags_request_timeout_seconds` timeout parameter for feature flags which defaults to 3 seconds, updated from the default 10s for all other API calls.

## 3.4.2 - 2024-02-20

1. Add `historical_migration` option for bulk migration to PostHog Cloud.

## 3.4.1 - 2024-02-09

1. Use new hosts for event capture as well

## 3.4.0 - 2024-02-05

1. Point given hosts to new ingestion hosts

## 3.3.4 - 2024-01-30

1. Update type hints for module variables to work with newer versions of mypy

## 3.3.3 - 2024-01-26

1. Remove new relative date operators, combine into regular date operators

## 3.3.2 - 2024-01-19

1. Return success/failure with all capture calls from module functions

## 3.3.1 - 2024-01-10

1. Make sure we don't override any existing feature flag properties when adding locally evaluated feature flag properties.

## 3.3.0 - 2024-01-09

1. When local evaluation is enabled, we automatically add flag information to all events sent to PostHog, whenever possible. This makes it easier to use these events in experiments.

## 3.2.0 - 2024-01-09

1. Numeric property handling for feature flags now does the expected: When passed in a number, we do a numeric comparison. When passed in a string, we do a string comparison. Previously, we always did a string comparison.
2. Add support for relative date operators for local evaluation.

## 3.1.0 - 2023-12-04

1. Increase maximum event size and batch size

## 3.0.2 - 2023-08-17

1. Returns the current flag property with $feature_flag_called events, to make it easier to use in experiments

## 3.0.1 - 2023-04-21

1. Restore how feature flags work when the client library is disabled: All requests return `None` and no events are sent when the client is disabled.
2. Add a `feature_flag_definitions()` debug option, which returns currently loaded feature flag definitions. You can use this to more cleverly decide when to request local evaluation of feature flags.

## 3.0.0 - 2023-04-14

Breaking change:

All events by default now send the `$geoip_disable` property to disable geoip lookup in app. This is because usually we don't
want to update person properties to take the server's location.

The same now happens for feature flag requests, where we discard the IP address of the server for matching on geoip properties like city, country, continent.

To restore previous behaviour, you can set the default to False like so:

```python
posthog.disable_geoip = False

# // and if using client instantiation:
posthog = Posthog('api_key', disable_geoip=False)

```

## 2.5.0 - 2023-04-10

1. Add option for instantiating separate client object

## 2.4.2 - 2023-03-30

1. Update backoff dependency for posthoganalytics package to be the same as posthog package

## 2.4.1 - 2023-03-17

1. Removes accidental print call left in for decide response

## 2.4.0 - 2023-03-14

1. Support evaluating all cohorts in feature flags for local evaluation

## 2.3.1 - 2023-02-07

1. Log instead of raise error on posthog personal api key errors
2. Remove upper bound on backoff dependency

## 2.3.0 - 2023-01-31

1. Add support for returning payloads of matched feature flags

## 2.2.0 - 2022-11-14

Changes:

1. Add support for feature flag variant overrides with local evaluation

## 2.1.2 - 2022-09-15

Changes:

1. Fixes issues with date comparison.

## 2.1.1 - 2022-09-14

Changes:

1. Feature flags local evaluation now supports date property filters as well. Accepts both strings and datetime objects.

## 2.1.0 - 2022-08-11

Changes:

1. Feature flag defaults have been removed
2. Setup logging only when debug mode is enabled.

## 2.0.1 - 2022-08-04

- Make poll_interval configurable
- Add `send_feature_flag_events` parameter to feature flag calls, which determine whether the `$feature_flag_called` event should be sent or not.
- Add `only_evaluate_locally` parameter to feature flag calls, which determines whether the feature flag should only be evaluated locally or not.

## 2.0.0 - 2022-08-02

Breaking changes:

1. The minimum version requirement for PostHog servers is now 1.38. If you're using PostHog Cloud, you satisfy this requirement automatically.
2. Feature flag defaults apply only when there's an error fetching feature flag results. Earlier, if the default was set to `True`, even if a flag resolved to `False`, the default would override this.
   **Note: These are removed in 2.0.2**
3. Feature flag remote evaluation doesn't require a personal API key.

New Changes:

1. You can now evaluate feature flags locally (i.e. without sending a request to your PostHog servers) by setting a personal API key, and passing in groups and person properties to `is_feature_enabled` and `get_feature_flag` calls.
2. Introduces a `get_all_flags` method that returns all feature flags. This is useful for when you want to seed your frontend with some initial flags, given a user ID.

## 1.4.9 - 2022-06-13

- Support for sending feature flags with capture calls

## 1.4.8 - 2022-05-12

- Support multi variate feature flags

## 1.4.7 - 2022-04-25

- Allow feature flags usage without project_api_key

## 1.4.1 - 2021-05-28

- Fix packaging issues with Sentry integrations

## 1.4.0 - 2021-05-18

- Improve support for `project_api_key` (#32)
- Resolve polling issues with feature flags (#29)
- Add Sentry (and Sentry+Django) integrations (#13)
- Fix feature flag issue with no percentage rollout (#30)

## 1.3.1 - 2021-05-07

- Add `$set` and `$set_once` support (#23)
- Add distinct ID to `$create_alias` event (#27)
- Add `UUID` to `ID_TYPES` (#26)

## 1.2.1 - 2021-02-05

Initial release logged in CHANGELOG.md.<|MERGE_RESOLUTION|>--- conflicted
+++ resolved
@@ -1,10 +1,7 @@
-## 3.11.0 - 2025-01-27
-
-<<<<<<< HEAD
+## 3.11.0 - 2025-01-28
+
 1. Add the `$ai_span` event to the LangChain callback handler to capture the input and output of intermediary chains.
-=======
-1. Fix serialiazation of Pydantic models in methods.
->>>>>>> eb07aafa
+2. Fix serialiazation of Pydantic models in methods.
 
 ## 3.10.0 - 2025-01-24
 
