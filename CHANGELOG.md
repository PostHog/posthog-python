--- conflicted
+++ resolved
@@ -1,8 +1,7 @@
-<<<<<<< HEAD
-# 6.8.0 - 2025-10-28
+# 6.8.0 - 2025-11-03
 
 - feat(llma): send web search calls to be used for LLM cost calculations
-=======
+
 # 6.7.14 - 2025-11-03
 
 - fix(django): Handle request.user access in async middleware context to prevent SynchronousOnlyOperation errors in Django 5+ (fixes #355)
@@ -16,7 +15,6 @@
 
 - fix(django): Restore process_exception method to capture view and downstream middleware exceptions (fixes #329)
 - fix(ai/langchain): Add LangChain 1.0+ compatibility for CallbackHandler imports (fixes #362)
->>>>>>> 3e52e7fe
 
 # 6.7.11 - 2025-10-28
 
