--- conflicted
+++ resolved
@@ -1,8 +1,7 @@
-<<<<<<< HEAD
-# 7.2.1 - 2025-12-19
+# 7.4.1 - 2025-12-19
 
 feat: add `in_app_modules` option to control code variables capturing
-=======
+
 # 7.4.0 - 2025-12-16
 
 feat: Add automatic retries for feature flag requests
@@ -21,7 +20,6 @@
 # 7.3.0 - 2025-12-05
 
 feat: improve code variables capture masking
->>>>>>> 80e6e432
 
 # 7.2.0 - 2025-12-01
 
