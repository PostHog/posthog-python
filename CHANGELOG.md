<<<<<<< HEAD
# 7.0.0 - 2025-11-06

- chore(llma): update LLM provider SDKs to latest major versions
  - openai: 1.102.0 → 2.7.1
  - anthropic: 0.64.0 → 0.72.0
  - google-genai: 1.32.0 → 1.49.0
  - langchain-core: 0.3.75 → 1.0.3
  - langchain-openai: 0.3.32 → 1.0.2
  - langchain-anthropic: 0.3.19 → 1.0.1
  - langchain-community: 0.3.29 → 0.4.1
  - langgraph: 0.6.6 → 1.0.2

Drops Python 3.9 support, now requires Python 3.10+ (needed for LangChain v1.0)
=======
# 6.9.0 - 2025-11-06

- feat(error-tracking): add local variables capture
>>>>>>> a155e1df

# 6.8.0 - 2025-11-03

- feat(llma): send web search calls to be used for LLM cost calculations

# 6.7.14 - 2025-11-03

- fix(django): Handle request.user access in async middleware context to prevent SynchronousOnlyOperation errors in Django 5+ (fixes #355)
- test(django): Add Django 5 integration test suite with real ASGI application testing async middleware behavior

# 6.7.13 - 2025-11-02

- fix(llma): cache cost calculation in the LangChain callback

# 6.7.12 - 2025-11-02

- fix(django): Restore process_exception method to capture view and downstream middleware exceptions (fixes #329)
- fix(ai/langchain): Add LangChain 1.0+ compatibility for CallbackHandler imports (fixes #362)

# 6.7.11 - 2025-10-28

- feat(ai): Add `$ai_framework` property for framework integrations (e.g. LangChain)

# 6.7.10 - 2025-10-24

- fix(django): Make middleware truly hybrid - compatible with both sync (WSGI) and async (ASGI) Django stacks without breaking sync-only deployments

# 6.7.9 - 2025-10-22

- fix(flags): multi-condition flags with static cohorts returning wrong variants

# 6.7.8 - 2025-10-16

- fix(llma): missing async for OpenAI's streaming implementation

# 6.7.7 - 2025-10-14

- fix: remove deprecated attribute $exception_personURL from exception events

# 6.7.6 - 2025-09-16

- fix: don't sort condition sets with variant overrides to the top
- fix: Prevent core Client methods from raising exceptions

# 6.7.5 - 2025-09-16

- feat: Django middleware now supports async request handling.

# 6.7.4 - 2025-09-05

- fix: Missing system prompts for some providers

# 6.7.3 - 2025-09-04

- fix: missing usage tokens in Gemini

# 6.7.2 - 2025-09-03

- fix: tool call results in streaming providers

# 6.7.1 - 2025-09-01

- fix: Add base64 inline image sanitization

# 6.7.0 - 2025-08-26

- feat: Add support for feature flag dependencies

# 6.6.1 - 2025-08-21

- fix: Prevent `NoneType` error when `group_properties` is `None`

# 6.6.0 - 2025-08-15

- feat: Add `flag_keys_to_evaluate` parameter to optimize feature flag evaluation performance by only evaluating specified flags
- feat: Add `flag_keys_filter` option to `send_feature_flags` for selective flag evaluation in capture events

# 6.5.0 - 2025-08-08

- feat: Add `$context_tags` to an event to know which properties were included as tags

# 6.4.1 - 2025-08-06

- fix: Always pass project API key in `remote_config` requests for deterministic project routing

# 6.4.0 - 2025-08-05

- feat: support Vertex AI for Gemini

# 6.3.4 - 2025-08-04

- fix: set `$ai_tools` for all providers and `$ai_output_choices` for all non-streaming provider flows properly

# 6.3.3 - 2025-08-01

- fix: `get_feature_flag_result` now correctly returns FeatureFlagResult when payload is empty string instead of None

# 6.3.2 - 2025-07-31

- fix: Anthropic's tool calls are now handled properly

# 6.3.0 - 2025-07-22

- feat: Enhanced `send_feature_flags` parameter to accept `SendFeatureFlagsOptions` object for declarative control over local/remote evaluation and custom properties

# 6.2.1 - 2025-07-21

- feat: make `posthog_client` an optional argument in PostHog AI providers wrappers (`posthog.ai.*`), intuitively using the default client as the default

# 6.1.1 - 2025-07-16

- fix: correctly capture exceptions processed by Django from views or middleware

# 6.1.0 - 2025-07-10

- feat: decouple feature flag local evaluation from personal API keys; support decrypting remote config payloads without relying on the feature flags poller

# 6.0.4 - 2025-07-09

- fix: add POSTHOG_MW_CLIENT setting to django middleware, to support custom clients for exception capture.

# 6.0.3 - 2025-07-07

- feat: add a feature flag evaluation cache (local storage or redis) to support returning flag evaluations when the service is down

# 6.0.2 - 2025-07-02

- fix: send_feature_flags changed to default to false in `Client::capture_exception`

# 6.0.1

- fix: response `$process_person_profile` property when passed to capture

# 6.0.0

This release contains a number of major breaking changes:

- feat: make distinct_id an optional parameter in posthog.capture and related functions
- feat: make capture and related functions return `Optional[str]`, which is the UUID of the sent event, if it was sent
- fix: remove `identify` (prefer `posthog.set()`), and `page` and `screen` (prefer `posthog.capture()`)
- fix: delete exception-capture specific integrations module. Prefer the general-purpose django middleware as a replacement for the django `Integration`.

To migrate to this version, you'll mostly just need to switch to using named keyword arguments, rather than positional ones. For example:

```python
# Old calling convention
posthog.capture("user123", "button_clicked", {"button_id": "123"})
# New calling convention
posthog.capture(distinct_id="user123", event="button_clicked", properties={"button_id": "123"})

# Better pattern
with posthog.new_context():
    posthog.identify_context("user123")

    # The event name is the first argument, and can be passed positionally, or as a keyword argument in a later position
    posthog.capture("button_pressed")
```

Generally, arguments are now appropriately typed, and docstrings have been updated. If something is unclear, please open an issue, or submit a PR!

# 5.4.0 - 2025-06-20

- feat: add support to session_id context on page method

# 5.3.0 - 2025-06-19

- fix: safely handle exception values

# 5.2.0 - 2025-06-19

- feat: construct artificial stack traces if no traceback is available on a captured exception

## 5.1.0 - 2025-06-18

- feat: session and distinct ID's can now be associated with contexts, and are used as such
- feat: django http request middleware

## 5.0.0 - 2025-06-16

- fix: removed deprecated sentry integration

## 4.10.0 - 2025-06-13

- fix: no longer fail in autocapture.

## 4.9.0 - 2025-06-13

- feat(ai): track reasoning and cache tokens in the LangChain callback

## 4.8.0 - 2025-06-10

- fix: export scoped, rather than tracked, decorator
- feat: allow use of contexts without error tracking

## 4.7.0 - 2025-06-10

- feat: add support for parse endpoint in responses API (no longer beta)

## 4.6.2 - 2025-06-09

- fix: replace `import posthog` with direct method imports

## 4.6.1 - 2025-06-09

- fix: replace `import posthog` in `posthoganalytics` package

## 4.6.0 - 2025-06-09

- feat: add additional user and request context to captured exceptions via the Django integration
- feat: Add `setup()` function to initialise default client

## 4.5.0 - 2025-06-09

- feat: add before_send callback (#249)

## 4.4.2- 2025-06-09

- empty point release to fix release automation

## 4.4.1 2025-06-09

- empty point release to fix release automation

## 4.4.0 - 2025-06-09

- Use the new `/flags` endpoint for all feature flag evaluations (don't fall back to `/decide` at all)

## 4.3.2 - 2025-06-06

1. Add context management:

- New context manager with `posthog.new_context()`
- Tag functions: `posthog.tag()`, `posthog.get_tags()`, `posthog.clear_tags()`
- Function decorator:
  - `@posthog.scoped` - Creates context and captures exceptions thrown within the function
- Automatic deduplication of exceptions to ensure each exception is only captured once

2. fix: feature flag request use geoip_disable (#235)
3. chore: pin actions versions (#210)
4. fix: opinionated setup and clean fn fix (#240)
5. fix: release action failed (#241)

## 4.2.0 - 2025-05-22

Add support for google gemini

## 4.1.0 - 2025-05-22

Moved ai openai package to a composition approach over inheritance.

## 4.0.1 – 2025-04-29

1. Remove deprecated `monotonic` library. Use Python's core `time.monotonic` function instead
2. Clarify Python 3.9+ is required

## 4.0.0 - 2025-04-24

1. Added new method `get_feature_flag_result` which returns a `FeatureFlagResult` object. This object breaks down the result of a feature flag into its enabled state, variant, and payload. The benefit of this method is it allows you to retrieve the result of a feature flag and its payload in a single API call. You can call `get_value` on the result to get the value of the feature flag, which is the same value returned by `get_feature_flag` (aka the string `variant` if the flag is a multivariate flag or the `boolean` value if the flag is a boolean flag).

Example:

```python
result = posthog.get_feature_flag_result("my-flag", "distinct_id")
print(result.enabled)     # True or False
print(result.variant)     # 'the-variant-value' or None
print(result.payload)     # {'foo': 'bar'}
print(result.get_value()) # 'the-variant-value' or True or False
print(result.reason)      # 'matched condition set 2' (Not available for local evaluation)
```

Breaking change:

1. `get_feature_flag_payload` now deserializes payloads from JSON strings to `Any`. Previously, it returned the payload as a JSON encoded string.

Before:

```python
payload = get_feature_flag_payload('key', 'distinct_id') # "{\"some\": \"payload\"}"
```

After:

```python
payload = get_feature_flag_payload('key', 'distinct_id') # {"some": "payload"}
```

## 3.25.0 – 2025-04-15

1. Roll out new `/flags` endpoint to 100% of `/decide` traffic, excluding the top 10 customers.

## 3.24.3 – 2025-04-15

1. Fix hash inclusion/exclusion for flag rollout

## 3.24.2 – 2025-04-15

1. Roll out new /flags endpoint to 10% of /decide traffic

## 3.24.1 – 2025-04-11

1. Add `log_captured_exceptions` option to proxy setup

## 3.24.0 – 2025-04-10

1. Add config option to `log_captured_exceptions`

## 3.23.0 – 2025-03-26

1. Expand automatic retries to include read errors (e.g. RemoteDisconnected)

## 3.22.0 – 2025-03-26

1. Add more information to `$feature_flag_called` events.
2. Support for the `/decide?v=4` endpoint which contains more information about feature flags.

## 3.21.0 – 2025-03-17

1. Support serializing dataclasses.

## 3.20.0 – 2025-03-13

1. Add support for OpenAI Responses API.

## 3.19.2 – 2025-03-11

1. Fix install requirements for analytics package

## 3.19.1 – 2025-03-11

1. Fix bug where None is sent as delta in azure

## 3.19.0 – 2025-03-04

1. Add support for tool calls in OpenAI and Anthropic.
2. Add support for cached tokens.

## 3.18.1 – 2025-03-03

1. Improve quota-limited feature flag logs

## 3.18.0 - 2025-02-28

1. Add support for Azure OpenAI.

## 3.17.0 - 2025-02-27

1. The LangChain handler now captures tools in `$ai_generation` events, in property `$ai_tools`. This allows for displaying tools provided to the LLM call in PostHog UI. Note that support for `$ai_tools` in OpenAI and Anthropic SDKs is coming soon.

## 3.16.0 - 2025-02-26

1. feat: add some platform info to events (#198)

## 3.15.1 - 2025-02-23

1. Fix async client support for OpenAI.

## 3.15.0 - 2025-02-19

1. Support quota-limited feature flags

## 3.14.2 - 2025-02-19

1. Evaluate feature flag payloads with case sensitivity correctly. Fixes <https://github.com/PostHog/posthog-python/issues/178>

## 3.14.1 - 2025-02-18

1. Add support for Bedrock Anthropic Usage

## 3.13.0 - 2025-02-12

1. Automatically retry connection errors

## 3.12.1 - 2025-02-11

1. Fix mypy support for 3.12.0
2. Deprecate `is_simple_flag`

## 3.12.0 - 2025-02-11

1. Add support for OpenAI beta parse API.
2. Deprecate `context` parameter

## 3.11.1 - 2025-02-06

1. Fix LangChain callback handler to capture parent run ID.

## 3.11.0 - 2025-01-28

1. Add the `$ai_span` event to the LangChain callback handler to capture the input and output of intermediary chains.

   > LLM observability naming change: event property `$ai_trace_name` is now `$ai_span_name`.

2. Fix serialiazation of Pydantic models in methods.

## 3.10.0 - 2025-01-24

1. Add `$ai_error` and `$ai_is_error` properties to LangChain callback handler, OpenAI, and Anthropic.

## 3.9.3 - 2025-01-23

1. Fix capturing of multiple traces in the LangChain callback handler.

## 3.9.2 - 2025-01-22

1. Fix importing of LangChain callback handler under certain circumstances.

## 3.9.0 - 2025-01-22

1. Add `$ai_trace` event emission to LangChain callback handler.

## 3.8.4 - 2025-01-17

1. Add Anthropic support for LLM Observability.
2. Update LLM Observability to use output_choices.

## 3.8.3 - 2025-01-14

1. Fix setuptools to include the `posthog.ai.openai` and `posthog.ai.langchain` packages for the `posthoganalytics` package.

## 3.8.2 - 2025-01-14

1. Fix setuptools to include the `posthog.ai.openai` and `posthog.ai.langchain` packages.

## 3.8.1 - 2025-01-14

1. Add LLM Observability with support for OpenAI and Langchain callbacks.

## 3.7.5 - 2025-01-03

1. Add `distinct_id` to group_identify

## 3.7.4 - 2024-11-25

1. Fix bug where this SDK incorrectly sent feature flag events with null values when calling `get_feature_flag_payload`.

## 3.7.3 - 2024-11-25

1. Use personless mode when sending an exception without a provided `distinct_id`.

## 3.7.2 - 2024-11-19

1. Add `type` property to exception stacks.

## 3.7.1 - 2024-10-24

1. Add `platform` property to each frame of exception stacks.

## 3.7.0 - 2024-10-03

1. Adds a new `super_properties` parameter on the client that are appended to every /capture call.

## 3.6.7 - 2024-09-24

1. Remove deprecated datetime.utcnow() in favour of datetime.now(tz=tzutc())

## 3.6.6 - 2024-09-16

1. Fix manual capture support for in app frames

## 3.6.5 - 2024-09-10

1. Fix django integration support for manual exception capture.

## 3.6.4 - 2024-09-05

1. Add manual exception capture.

## 3.6.3 - 2024-09-03

1. Make sure setup.py for posthoganalytics package also discovers the new exception integration package.

## 3.6.2 - 2024-09-03

1. Make sure setup.py discovers the new exception integration package.

## 3.6.1 - 2024-09-03

1. Adds django integration to exception autocapture in alpha state. This feature is not yet stable and may change in future versions.

## 3.6.0 - 2024-08-28

1. Adds exception autocapture in alpha state. This feature is not yet stable and may change in future versions.

## 3.5.2 - 2024-08-21

1. Guard for None values in local evaluation

## 3.5.1 - 2024-08-13

1. Remove "-api" suffix from ingestion hostnames

## 3.5.0 - 2024-02-29

1. - Adds a new `feature_flags_request_timeout_seconds` timeout parameter for feature flags which defaults to 3 seconds, updated from the default 10s for all other API calls.

## 3.4.2 - 2024-02-20

1. Add `historical_migration` option for bulk migration to PostHog Cloud.

## 3.4.1 - 2024-02-09

1. Use new hosts for event capture as well

## 3.4.0 - 2024-02-05

1. Point given hosts to new ingestion hosts

## 3.3.4 - 2024-01-30

1. Update type hints for module variables to work with newer versions of mypy

## 3.3.3 - 2024-01-26

1. Remove new relative date operators, combine into regular date operators

## 3.3.2 - 2024-01-19

1. Return success/failure with all capture calls from module functions

## 3.3.1 - 2024-01-10

1. Make sure we don't override any existing feature flag properties when adding locally evaluated feature flag properties.

## 3.3.0 - 2024-01-09

1. When local evaluation is enabled, we automatically add flag information to all events sent to PostHog, whenever possible. This makes it easier to use these events in experiments.

## 3.2.0 - 2024-01-09

1. Numeric property handling for feature flags now does the expected: When passed in a number, we do a numeric comparison. When passed in a string, we do a string comparison. Previously, we always did a string comparison.
2. Add support for relative date operators for local evaluation.

## 3.1.0 - 2023-12-04

1. Increase maximum event size and batch size

## 3.0.2 - 2023-08-17

1. Returns the current flag property with $feature_flag_called events, to make it easier to use in experiments

## 3.0.1 - 2023-04-21

1. Restore how feature flags work when the client library is disabled: All requests return `None` and no events are sent when the client is disabled.
2. Add a `feature_flag_definitions()` debug option, which returns currently loaded feature flag definitions. You can use this to more cleverly decide when to request local evaluation of feature flags.

## 3.0.0 - 2023-04-14

Breaking change:

All events by default now send the `$geoip_disable` property to disable geoip lookup in app. This is because usually we don't
want to update person properties to take the server's location.

The same now happens for feature flag requests, where we discard the IP address of the server for matching on geoip properties like city, country, continent.

To restore previous behaviour, you can set the default to False like so:

```python
posthog.disable_geoip = False

# // and if using client instantiation:
posthog = Posthog('api_key', disable_geoip=False)

```

## 2.5.0 - 2023-04-10

1. Add option for instantiating separate client object

## 2.4.2 - 2023-03-30

1. Update backoff dependency for posthoganalytics package to be the same as posthog package

## 2.4.1 - 2023-03-17

1. Removes accidental print call left in for decide response

## 2.4.0 - 2023-03-14

1. Support evaluating all cohorts in feature flags for local evaluation

## 2.3.1 - 2023-02-07

1. Log instead of raise error on posthog personal api key errors
2. Remove upper bound on backoff dependency

## 2.3.0 - 2023-01-31

1. Add support for returning payloads of matched feature flags

## 2.2.0 - 2022-11-14

Changes:

1. Add support for feature flag variant overrides with local evaluation

## 2.1.2 - 2022-09-15

Changes:

1. Fixes issues with date comparison.

## 2.1.1 - 2022-09-14

Changes:

1. Feature flags local evaluation now supports date property filters as well. Accepts both strings and datetime objects.

## 2.1.0 - 2022-08-11

Changes:

1. Feature flag defaults have been removed
2. Setup logging only when debug mode is enabled.

## 2.0.1 - 2022-08-04

- Make poll_interval configurable
- Add `send_feature_flag_events` parameter to feature flag calls, which determine whether the `$feature_flag_called` event should be sent or not.
- Add `only_evaluate_locally` parameter to feature flag calls, which determines whether the feature flag should only be evaluated locally or not.

## 2.0.0 - 2022-08-02

Breaking changes:

1. The minimum version requirement for PostHog servers is now 1.38. If you're using PostHog Cloud, you satisfy this requirement automatically.
2. Feature flag defaults apply only when there's an error fetching feature flag results. Earlier, if the default was set to `True`, even if a flag resolved to `False`, the default would override this.
   **Note: These are removed in 2.0.2**
3. Feature flag remote evaluation doesn't require a personal API key.

New Changes:

1. You can now evaluate feature flags locally (i.e. without sending a request to your PostHog servers) by setting a personal API key, and passing in groups and person properties to `is_feature_enabled` and `get_feature_flag` calls.
2. Introduces a `get_all_flags` method that returns all feature flags. This is useful for when you want to seed your frontend with some initial flags, given a user ID.

## 1.4.9 - 2022-06-13

- Support for sending feature flags with capture calls

## 1.4.8 - 2022-05-12

- Support multi variate feature flags

## 1.4.7 - 2022-04-25

- Allow feature flags usage without project_api_key

## 1.4.1 - 2021-05-28

- Fix packaging issues with Sentry integrations

## 1.4.0 - 2021-05-18

- Improve support for `project_api_key` (#32)
- Resolve polling issues with feature flags (#29)
- Add Sentry (and Sentry+Django) integrations (#13)
- Fix feature flag issue with no percentage rollout (#30)

## 1.3.1 - 2021-05-07

- Add `$set` and `$set_once` support (#23)
- Add distinct ID to `$create_alias` event (#27)
- Add `UUID` to `ID_TYPES` (#26)

## 1.2.1 - 2021-02-05

Initial release logged in CHANGELOG.md.<|MERGE_RESOLUTION|>--- conflicted
+++ resolved
@@ -1,4 +1,3 @@
-<<<<<<< HEAD
 # 7.0.0 - 2025-11-06
 
 - chore(llma): update LLM provider SDKs to latest major versions
@@ -11,12 +10,9 @@
   - langchain-community: 0.3.29 → 0.4.1
   - langgraph: 0.6.6 → 1.0.2
 
-Drops Python 3.9 support, now requires Python 3.10+ (needed for LangChain v1.0)
-=======
 # 6.9.0 - 2025-11-06
 
 - feat(error-tracking): add local variables capture
->>>>>>> a155e1df
 
 # 6.8.0 - 2025-11-03
 
