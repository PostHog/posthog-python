--- conflicted
+++ resolved
@@ -1,16 +1,4 @@
-<<<<<<< HEAD
-## 4.5.0 - 2025-06-09
-
-- add additional user and request context to captured exceptions via the Django integration
-
-## 4.4.1 and 4.4.2 - 2025-06-07
-
-- empty point release to fix the posthog_analytics release
-
-## 4.4.1 and 4.4.2- 2025-06-07
-=======
 ## 4.4.2- 2025-06-09
->>>>>>> 0d29fb7b
 
 - empty point release to fix release automation
 
@@ -24,8 +12,7 @@
 
 ## 4.3.2 - 2025-06-06
 
-<<<<<<< HEAD
-Add context management:
+1. Add context management:
 
 - New context manager with `posthog.new_context()`
 - Tag functions: `posthog.tag()`, `posthog.get_tags()`, `posthog.clear_tags()`
@@ -33,24 +20,10 @@
   - `@posthog.scoped` - Creates context and captures exceptions thrown within the function
 - Automatic deduplication of exceptions to ensure each exception is only captured once
 
-## 4.2.1 - 2025-6-05
-
-1. fix: feature flag request use geoip_disable (#235)
-2. chore: pin actions versions (#210)
-3. fix: opinionated setup and clean fn fix (#240)
-4. fix: release action failed (#241)
-=======
-1. Add context management:
- - New context manager with `posthog.new_context()`
- - Tag functions: `posthog.tag()`, `posthog.get_tags()`, `posthog.clear_tags()`
- - Function decorator:
-   - `@posthog.scoped` - Creates context and captures exceptions thrown within the function
- - Automatic deduplication of exceptions to ensure each exception is only captured once
 2. fix: feature flag request use geoip_disable (#235)
 3. chore: pin actions versions (#210)
 4. fix: opinionated setup and clean fn fix (#240)
 5. fix: release action failed (#241)
->>>>>>> 0d29fb7b
 
 ## 4.2.0 - 2025-05-22
 
