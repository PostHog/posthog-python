[bdist_wheel]
universal = 1

[tool:pytest]
<<<<<<< HEAD
asyncio_mode = auto
=======
asyncio_mode = auto
asyncio_default_fixture_loop_scope = function

[flake8]
# ignore E501 for line length
# ignore W503 for line break before binary operator
ignore = E501,W503
max-line-length = 120
>>>>>>> 7ab20803
<|MERGE_RESOLUTION|>--- conflicted
+++ resolved
@@ -2,9 +2,6 @@
 universal = 1
 
 [tool:pytest]
-<<<<<<< HEAD
-asyncio_mode = auto
-=======
 asyncio_mode = auto
 asyncio_default_fixture_loop_scope = function
 
@@ -12,5 +9,4 @@
 # ignore E501 for line length
 # ignore W503 for line break before binary operator
 ignore = E501,W503
-max-line-length = 120
->>>>>>> 7ab20803
+max-line-length = 120